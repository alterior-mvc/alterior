{
  "name": "@alterior/runtime",
  "version": "3.11.1",
  "description": "Core runtime for Alterior apps",
  "author": "The Alterior Project (https://github.com/alterior-mvc)",
  "license": "MIT",
  "homepage": "https://github.com/alterior-mvc/alterior/blob/main/packages/runtime/README.md",
  "repository": {
    "type": "git",
    "url": "git+https://github.com/alterior-mvc/alterior.git"
  },
  "bugs": {
    "url": "https://github.com/alterior-mvc/alterior/issues"
  },
  "keywords": [
    "application",
    "framework",
    "runtime"
  ],
  "main": "dist/index.js",
  "module": "dist.esm/index.js",
  "types": "dist/index.d.ts",
  "access": "public",
  "publishConfig": {
    "access": "public"
  },
  "engines": {
    "node": ">=18"
  },
  "scripts": {
    "clean": "rimraf dist dist.esm",
    "build": "npm run clean && npm run build:cjs && npm run build:esm",
    "build:cjs": "tsc",
    "build:esm": "tsc -p tsconfig.esm.json",
    "prepublishOnly": "npm test",
    "test": "npm run build && node dist/test.js",
    "docs": "typedoc src"
  },
  "dependencies": {
<<<<<<< HEAD
    "@alterior/functions": "^3.6.7",
    "@alterior/annotations": "^3.9.1",
=======
    "@alterior/annotations": "^3.11.1",
>>>>>>> 23175e7d
    "@alterior/common": "^3.9.1",
    "@alterior/di": "^3.11.1",
    "tslib": "^2.3.1"
  },
  "peerDependencies": {
    "reflect-metadata": "^0.1.13",
    "zone.js": "^0.14.3"
  },
  "lernaKick": 1,
  "gitHead": "87f31ea4078faaca53b45573c6a0013cdb40dd07"
}<|MERGE_RESOLUTION|>--- conflicted
+++ resolved
@@ -37,12 +37,8 @@
     "docs": "typedoc src"
   },
   "dependencies": {
-<<<<<<< HEAD
     "@alterior/functions": "^3.6.7",
-    "@alterior/annotations": "^3.9.1",
-=======
     "@alterior/annotations": "^3.11.1",
->>>>>>> 23175e7d
     "@alterior/common": "^3.9.1",
     "@alterior/di": "^3.11.1",
     "tslib": "^2.3.1"
