<<<<<<< HEAD
import { Annotation, MetadataName } from '@alterior/annotations';
import { InjectionToken, Provider } from '@alterior/di';

export const APP_OPTIONS = new InjectionToken<ApplicationOptions>("APPLICATION_OPTIONS");
=======
import { Annotation, AnnotationDecorator, MetadataName } from '@alterior/annotations';
import { Injector, Provider } from '@alterior/di';
>>>>>>> fa83e723

export interface ApplicationOptions {
	
	/**
	 * Specify a human readable name for your application.
	 */
	name?: string;

	/**
	 * Version of the service. If not specified, Alterior will try to read this from your package.json, 
	 * if we are in an environment where that's possible.
	 */
	version?: string;
	
	/**
	 * The computer-readable name for your application. Should match your NPM package name.
	 */
	packageName?: string;

	/**
	 * A long-form description for your application, when necessary. If you implement only one,
	 * implement summary instead.
	 */
	description?: string;

	/**
	 * A shorter-form description for your application, when necessary. If you implement only one,
	 * implement this instead of description.
	 */
	summary?: string;

	/**
	 * A set of string tags related to your application.
	 */
	tags?: string[];

	group?: string;
	
	/**
	 * Enable verbose console logging for Alterior
	 */
	verbose?: boolean;

	/**
	 * Whether to start the service immediately on startup.
	 * Defaults to true.
	 */
	autostart?: boolean;

	/**
	 * Turn off all console output
	 */
	silent?: boolean;

	/**
	 * Additional dependency injection providers to include in the application's injector.
	 */
	providers?: Provider[];

	/**
	 * An injector to use as the parent of the application injector. Optional, useful when doing more complex 
	 * application bootstrapping.
	 */
	parentInjector?: Injector;
}

/**
 * Used to attach an ApplicationOptions object onto a class definition.
 */
@MetadataName('@alterior/runtime:Application')
export class AppOptionsAnnotation extends Annotation {
	constructor(readonly options?: ApplicationOptions) {
		super();
	}
}

/**
 * Use this decorator to define the options for your application, 
 * either on the entry module, or service class when using `@alterior/web-server`.
 */
export const AppOptions = AppOptionsAnnotation.decorator({
	validTargets: ['class']
});<|MERGE_RESOLUTION|>--- conflicted
+++ resolved
@@ -1,12 +1,8 @@
-<<<<<<< HEAD
 import { Annotation, MetadataName } from '@alterior/annotations';
 import { InjectionToken, Provider } from '@alterior/di';
+import { Injector } from '@alterior/di';
 
 export const APP_OPTIONS = new InjectionToken<ApplicationOptions>("APPLICATION_OPTIONS");
-=======
-import { Annotation, AnnotationDecorator, MetadataName } from '@alterior/annotations';
-import { Injector, Provider } from '@alterior/di';
->>>>>>> fa83e723
 
 export interface ApplicationOptions {
 	
