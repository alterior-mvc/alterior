// Originally from https://github.com/goatslacker/get-parameter-names

/**
 * @hidden
 */
let COMMENTS = /((\/\/.*$)|(\/\*[\s\S]*?\*\/))/mg;
/**
 * @hidden
 */
let DEFAULT_PARAMS = /=[^,)]+/mg;
/**
 * @hidden
 */
let FAT_ARROWS = /=>.*$/mg;
/**
 * @hidden
 */
let SPACES = /\s/mg;
/**
 * @hidden
 */
let BEFORE_OPENING_PAREN = /^[^(]*\(/mg;
  /**
   * @hidden
   */
let AFTER_CLOSING_PAREN = /^([^)]*)\).*$/mg;

/**
 * Get the names of the parameters of the given function.
 * @param fn 
 */
export function getParameterNames(fn: Function): string[] {
<<<<<<< HEAD
=======

  // Sometimes the user may want to transform or replace a function, which may cause us to lose access to 
  // the parameter names. To provide an escape hatch for that use case, we'll check if the given function
  // has been annotated with parameter names already.

  if ('__parameterNames' in fn) {
    return fn['__parameterNames'] as string[];
  }

>>>>>>> fa83e723
  let code = fn.toString()
    .replace(SPACES, '')
    .replace(COMMENTS, '')
    .replace(FAT_ARROWS, '')
    .replace(DEFAULT_PARAMS, '')
    .replace(BEFORE_OPENING_PAREN, '')
    .replace(AFTER_CLOSING_PAREN, '$1');

  return code ? code.split(',') : [];
}<|MERGE_RESOLUTION|>--- conflicted
+++ resolved
@@ -30,8 +30,6 @@
  * @param fn 
  */
 export function getParameterNames(fn: Function): string[] {
-<<<<<<< HEAD
-=======
 
   // Sometimes the user may want to transform or replace a function, which may cause us to lose access to 
   // the parameter names. To provide an escape hatch for that use case, we'll check if the given function
@@ -41,7 +39,6 @@
     return fn['__parameterNames'] as string[];
   }
 
->>>>>>> fa83e723
   let code = fn.toString()
     .replace(SPACES, '')
     .replace(COMMENTS, '')
