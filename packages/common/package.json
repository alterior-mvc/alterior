{
  "name": "@alterior/common",
<<<<<<< HEAD
  "version": "3.0.0-beta.35.1",
=======
  "version": "3.0.0-beta.36",
>>>>>>> d6e9db63
  "access": "public",
  "publishConfig": {
    "access": "public"
  },
  "description": "",
  "main": "./dist/index.js",
  "typings": "./dist/index.d.ts",
  "scripts": {
    "build": "tsc -p .",
    "prepare": "npm run test",
    "test": "npm run build && node dist/test.js"
  },
  "repository": {
    "type": "git",
    "url": "git+https://github.com/alterior-mvc/alterior.git"
  },
  "author": "William Lahti",
  "license": "MIT",
  "bugs": {
    "url": "https://github.com/alterior-mvc/alterior/issues"
  },
  "homepage": "https://github.com/alterior-mvc/alterior#readme",
  "dependencies": {
    "dotenv": "^6.2.0",
    "rxjs": "^6.3.1",
    "zones": "0.0.1"
  },
  "devDependencies": {
    "@types/node": "^10.9.4",
    "razmin": "^0.5.5",
    "typescript": "^3.0.3"
  },
  "gitHead": "54aede0183e34ca02b53e4591126c70078f4e29d"
}<|MERGE_RESOLUTION|>--- conflicted
+++ resolved
@@ -1,10 +1,6 @@
 {
   "name": "@alterior/common",
-<<<<<<< HEAD
-  "version": "3.0.0-beta.35.1",
-=======
   "version": "3.0.0-beta.36",
->>>>>>> d6e9db63
   "access": "public",
   "publishConfig": {
     "access": "public"
