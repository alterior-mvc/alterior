--- conflicted
+++ resolved
@@ -12,18 +12,11 @@
   "author": "",
   "license": "ISC",
   "dependencies": {
-<<<<<<< HEAD
-    "@alterior/common": "^3.6.4",
-    "@alterior/platform-nodejs": "^3.6.4",
-    "@alterior/express": "^3.6.5",
-    "@alterior/runtime": "^3.6.5",
-    "@alterior/web-server": "^3.6.5"
-=======
     "@alterior/common": "^3.6.7",
     "@alterior/express": "^3.6.7",
     "@alterior/runtime": "^3.6.7",
-    "@alterior/web-server": "^3.6.7"
->>>>>>> 5a2dddee
+    "@alterior/web-server": "^3.6.7",
+    "@alterior/platform-nodejs": "^3.6.4"
   },
   "gitHead": "5c18a5ddde7719d8f439fcf22804280fb56cf255"
 }