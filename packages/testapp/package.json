{
  "name": "@alterior/testapp",
  "version": "3.7.0",
  "description": "",
  "main": "index.js",
  "scripts": {
    "build": "tsc -b",
    "start": "npm run build && node dist/server/main",
    "test": "exit 0"
  },
  "private": true,
  "author": "",
  "license": "ISC",
  "dependencies": {
    "@alterior/common": "^3.6.7",
<<<<<<< HEAD
    "@alterior/express": "^3.6.7",
    "@alterior/runtime": "^3.6.7",
    "@alterior/web-server": "^3.6.7",
    "@alterior/platform-nodejs": "^3.6.4"
=======
    "@alterior/express": "^3.7.0",
    "@alterior/runtime": "^3.7.0",
    "@alterior/web-server": "^3.7.0"
>>>>>>> ca05dedb
  },
  "gitHead": "5c18a5ddde7719d8f439fcf22804280fb56cf255"
}<|MERGE_RESOLUTION|>--- conflicted
+++ resolved
@@ -13,16 +13,10 @@
   "license": "ISC",
   "dependencies": {
     "@alterior/common": "^3.6.7",
-<<<<<<< HEAD
-    "@alterior/express": "^3.6.7",
-    "@alterior/runtime": "^3.6.7",
-    "@alterior/web-server": "^3.6.7",
-    "@alterior/platform-nodejs": "^3.6.4"
-=======
     "@alterior/express": "^3.7.0",
     "@alterior/runtime": "^3.7.0",
-    "@alterior/web-server": "^3.7.0"
->>>>>>> ca05dedb
+    "@alterior/web-server": "^3.7.0",
+    "@alterior/platform-nodejs": "^3.6.4"
   },
   "gitHead": "5c18a5ddde7719d8f439fcf22804280fb56cf255"
 }