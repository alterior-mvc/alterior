--- conflicted
+++ resolved
@@ -13,16 +13,10 @@
   "license": "ISC",
   "dependencies": {
     "@alterior/common": "^3.9.1",
-<<<<<<< HEAD
-    "@alterior/express": "^3.9.3",
-    "@alterior/runtime": "^3.9.1",
-    "@alterior/web-server": "^3.9.2",
-    "@alterior/platform-nodejs": "^3.6.4"
-=======
     "@alterior/express": "^3.11.2",
+    "@alterior/platform-nodejs": "^3.6.4",
     "@alterior/runtime": "^3.11.1",
     "@alterior/web-server": "^3.11.2"
->>>>>>> 23175e7d
   },
   "gitHead": "5c18a5ddde7719d8f439fcf22804280fb56cf255"
 }