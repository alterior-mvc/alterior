{
  "name": "@alterior/testapp",
  "version": "3.9.3",
  "description": "",
  "main": "index.js",
  "scripts": {
    "build": "tsc -b",
    "start": "npm run build && node dist/server/main",
    "test": "exit 0"
  },
  "private": true,
  "author": "",
  "license": "ISC",
  "dependencies": {
<<<<<<< HEAD
    "@alterior/common": "^3.6.7",
    "@alterior/express": "^3.7.0",
    "@alterior/runtime": "^3.7.0",
    "@alterior/web-server": "^3.7.0",
    "@alterior/platform-nodejs": "^3.6.4"
=======
    "@alterior/common": "^3.9.1",
    "@alterior/express": "^3.9.3",
    "@alterior/runtime": "^3.9.1",
    "@alterior/web-server": "^3.9.2"
>>>>>>> fa83e723
  },
  "gitHead": "5c18a5ddde7719d8f439fcf22804280fb56cf255"
}<|MERGE_RESOLUTION|>--- conflicted
+++ resolved
@@ -12,18 +12,11 @@
   "author": "",
   "license": "ISC",
   "dependencies": {
-<<<<<<< HEAD
-    "@alterior/common": "^3.6.7",
-    "@alterior/express": "^3.7.0",
-    "@alterior/runtime": "^3.7.0",
-    "@alterior/web-server": "^3.7.0",
-    "@alterior/platform-nodejs": "^3.6.4"
-=======
     "@alterior/common": "^3.9.1",
     "@alterior/express": "^3.9.3",
     "@alterior/runtime": "^3.9.1",
-    "@alterior/web-server": "^3.9.2"
->>>>>>> fa83e723
+    "@alterior/web-server": "^3.9.2",
+    "@alterior/platform-nodejs": "^3.6.4"
   },
   "gitHead": "5c18a5ddde7719d8f439fcf22804280fb56cf255"
 }