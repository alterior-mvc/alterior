--- conflicted
+++ resolved
@@ -41,20 +41,12 @@
     "docs": "typedoc src"
   },
   "dependencies": {
-<<<<<<< HEAD
-    "@alterior/annotations": "^3.6.4",
-    "@alterior/common": "^3.6.4",
-    "@alterior/di": "^3.6.4",
-    "@alterior/logging": "^3.6.5",
-    "@alterior/runtime": "^3.6.5",
-    "@astronautlabs/conduit": "^0.5.0",
-=======
     "@alterior/annotations": "^3.6.7",
     "@alterior/common": "^3.6.7",
     "@alterior/di": "^3.6.7",
     "@alterior/logging": "^3.6.7",
     "@alterior/runtime": "^3.6.7",
->>>>>>> 5a2dddee
+    "@astronautlabs/conduit": "^0.5.0",
     "@types/node-forge": "^1.3.11",
     "body-parser": "^1.20.1",
     "fast-json-stringify": "^1.21.0",
