--- conflicted
+++ resolved
@@ -41,20 +41,12 @@
     "docs": "typedoc src"
   },
   "dependencies": {
-<<<<<<< HEAD
-    "@alterior/annotations": "^3.6.7",
-    "@alterior/common": "^3.6.7",
-    "@alterior/di": "^3.6.7",
-    "@alterior/logging": "^3.7.0",
-    "@alterior/runtime": "^3.7.0",
-    "@astronautlabs/conduit": "^0.5.0",
-=======
     "@alterior/annotations": "^3.9.1",
     "@alterior/common": "^3.9.1",
     "@alterior/di": "^3.9.1",
     "@alterior/logging": "^3.9.1",
     "@alterior/runtime": "^3.9.1",
->>>>>>> fa83e723
+    "@astronautlabs/conduit": "^0.5.0",
     "@types/node-forge": "^1.3.11",
     "body-parser": "^1.20.1",
     "fast-json-stringify": "^1.21.0",
