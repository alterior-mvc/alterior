--- conflicted
+++ resolved
@@ -7,13 +7,7 @@
 	readonly app : any;
 	readonly providers : Provider[];
 	abstract addConnectMiddleware(path : string, middleware : Function);
-<<<<<<< HEAD
 	abstract addRoute(method : string, path : string, handler : (event : WebEvent) => void, middleware?);
-	abstract listen(port : number) : Promise<http.Server>;
+	abstract listen(options : WebServerOptions) : Promise<http.Server>;
 	abstract sendJsonBody(routeEvent : WebEvent, body : any);
-=======
-	abstract addRoute(method : string, path : string, handler : (event : RouteEvent) => void, middleware?);
-	abstract listen(options : WebServerOptions) : Promise<http.Server>;
-	abstract sendJsonBody(routeEvent : RouteEvent, body : any);
->>>>>>> 5b7f86e6
 }