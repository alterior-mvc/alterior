--- conflicted
+++ resolved
@@ -11,12 +11,8 @@
 import * as net from "net";
 import * as tls from "tls";
 
-<<<<<<< HEAD
-export type ConnectMiddleware = (req: http.IncomingMessage, res: http.ServerResponse, next: () => void) => void;
+export type ConnectMiddleware = (req: http.IncomingMessage, res: http.ServerResponse, next: (err?: any) => void) => void;
 export type ConnectApp = (req: http.IncomingMessage, res: http.ServerResponse, next?: () => void) => void;
-=======
-export type ConnectMiddleware = (req: http.IncomingMessage, res: http.ServerResponse, next?: (err?: any) => void) => void;
->>>>>>> fa83e723
 
 export abstract class WebServerEngine {
 	protected logger = inject(Logger, { optional: true });
