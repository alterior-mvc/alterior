import { Provider, inject } from "@alterior/di";
import { MiddlewareDefinition, WebEvent } from "./metadata";
import { WebServerOptions } from './web-server-options';
import { Constructor } from "@alterior/runtime";
import { LogSeverity, Logger } from "@alterior/logging";
import { CertificateGenerator } from "./certificate-generator";

import * as http from "http";
import * as https from "https";
import * as spdy from "spdy";
import * as net from "net";
import * as tls from "tls";

export type ConnectMiddleware = (req: http.IncomingMessage, res: http.ServerResponse, next: (err?: any) => void) => void;
<<<<<<< HEAD
export type ConnectApp = (req: http.IncomingMessage, res: http.ServerResponse, next?: () => void) => void;
=======
export type ConnectApplication = (req: http.IncomingMessage, res: http.ServerResponse, next?: (err?: any) => void) => void;
>>>>>>> 23175e7d

export abstract class WebServerEngine {
	protected logger = inject(Logger, { optional: true });

<<<<<<< HEAD
	readonly abstract app: ConnectApp;
=======
	readonly app: ConnectApplication;
>>>>>>> 23175e7d
	readonly providers: Provider[] = [];
	
	abstract addConnectMiddleware(path: string, middleware: ConnectMiddleware): void;
	abstract addRoute(method: string, path: string, handler: (event: WebEvent) => void, middleware?: MiddlewareDefinition[]): void;
	abstract addAnyRoute(handler: (event: WebEvent) => void): void;

	readonly supportedMethods = [ 
		"checkout", "copy", "delete", "get", "head", "lock", "merge", 
		"mkactivity", "mkcol", "move", "m-search", "notify", "options", 
		"patch", "post", "purge", "put", "report", "search", "subscribe", 
		"trace", "unlock", "unsubscribe",
	];

	async listen(options: WebServerOptions) {
		let primaryServer: http.Server;
		type Protocol = 'h2'
			| 'spdy/3.1'
			| 'spdy/3'
			| 'spdy/2'
			| 'http/1.1'
			| 'http/1.0';

		let primaryProtocols: Protocol[];
		
		let isSecure = !!options.certificate || !!options.sniHandler;

		if (isSecure)
			primaryProtocols = ['h2', 'spdy/3.1', 'spdy/3', 'spdy/2', 'http/1.1', 'http/1.0'];
		else
			primaryProtocols = ['http/1.1', 'http/1.0'];

		if (options.protocols)
			primaryProtocols = options.protocols;
			
		let spdyEnabled = primaryProtocols.some(x => x.startsWith('spdy/')) || primaryProtocols.includes('h2');
		if (spdyEnabled && !isSecure) {
			this.log('info', `WebServer: Configured for HTTP2 but no certificates are provided. Generating self-signed certificates for testing...`);
			let generator = new CertificateGenerator();
			let certs = await generator.generate([
				{
	                name: 'commonName',
	                value: 'example.org'
	            }, {
	                name: 'countryName',
	                value: 'US'
	            }, {
	                shortName: 'ST',
	                value: 'Virginia'
	            }, {
	                name: 'localityName',
	                value: 'Blacksburg'
	            }, {
	                name: 'organizationName',
	                value: 'Test'
	            }, {
	                shortName: 'OU',
	                value: 'Test'
	            }
			]);
			options.certificate = certs.cert;
			options.privateKey = certs.private;
			isSecure = true;
		}

		if (isSecure) {
			let tlsOptions: tls.TlsOptions = {};

			if (options.sniHandler) {
				tlsOptions.SNICallback = async (servername, callback) => {
					try {
						let context = await options.sniHandler!(servername)
						callback(null, context);
					} catch (e: any) {
						callback(e);
					}
				};
			} else if (options.certificate) {
				tlsOptions.cert = options.certificate;
				tlsOptions.key = options.privateKey;
			}

			if (spdyEnabled) {
				primaryServer = spdy.createServer({
					...tlsOptions,
					spdy: {
						protocols: options.protocols
					}
				}, this.app);

			} else {
				primaryServer = <http.Server><unknown>https.createServer({
					...tlsOptions
				}, this.app);
			}
		} else {
			primaryServer = http.createServer(this.app);
		}
		
		this.log('info', `WebServer: Listening on port ${options.port}`);
		primaryServer.listen(options.port);

		this.attachWebSocketHandler(primaryServer);

		return primaryServer;
	}

	/**
	 * When TLS is enabled, this is called when the user has configured a 
	 * secondary listener for HTTP. If a secondary listener is configured and the 
	 * plugin does not provide this method, the application will throw an exception.
	 * @param options 
	 */
	async listenInsecurely(options: WebServerOptions) {
		let server = http.createServer(this.app);
		this.attachWebSocketHandler(server);
		server.listen(options.insecurePort);
		return server;
	}

	sendJsonBody(routeEvent: WebEvent, body: any) {
		routeEvent.response.setHeader('Content-Type', 'application/json; charset=utf-8');
		routeEvent.response.write(JSON.stringify(body))
		routeEvent.response.end();
	}

	static default: Constructor<WebServerEngine> | null = null;
	
	protected log(severity: LogSeverity, message: string) {
		if (this.logger)
			this.logger.log(message, {}, severity);
		else if (severity === 'info')
			console.info(message);
		else if (severity === 'warning')
			console.warn(message);
		else if (severity === 'error' || severity === 'fatal')
			console.error(message);
		else if (severity === 'debug')
			console.debug(message);
		else
			console.log(message);
	}
	
	/**
	 * Attach an `upgrade` handler to the HTTP server for the purposes of supporting
	 * Alterior's seamless WebSocket support. 
	 * @param server 
	 */
	protected attachWebSocketHandler(server: http.Server) {
		server.on('upgrade', (req: http.IncomingMessage, socket: net.Socket, head: Buffer) => {
			let res = new http.ServerResponse(req);
			(req as any)['__upgradeHead'] = head;
			res.assignSocket(req.socket);
			this.app(req, res);
		});
	}
}<|MERGE_RESOLUTION|>--- conflicted
+++ resolved
@@ -12,20 +12,12 @@
 import * as tls from "tls";
 
 export type ConnectMiddleware = (req: http.IncomingMessage, res: http.ServerResponse, next: (err?: any) => void) => void;
-<<<<<<< HEAD
-export type ConnectApp = (req: http.IncomingMessage, res: http.ServerResponse, next?: () => void) => void;
-=======
 export type ConnectApplication = (req: http.IncomingMessage, res: http.ServerResponse, next?: (err?: any) => void) => void;
->>>>>>> 23175e7d
 
 export abstract class WebServerEngine {
 	protected logger = inject(Logger, { optional: true });
 
-<<<<<<< HEAD
-	readonly abstract app: ConnectApp;
-=======
-	readonly app: ConnectApplication;
->>>>>>> 23175e7d
+	readonly abstract app: ConnectApplication;
 	readonly providers: Provider[] = [];
 	
 	abstract addConnectMiddleware(path: string, middleware: ConnectMiddleware): void;
