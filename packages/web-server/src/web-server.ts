import * as uuid from 'uuid';
import * as http from 'http';
import * as ws from 'ws';

import { Injector, ReflectiveInjector, Module, Provider } from "@alterior/di";
import { prepareMiddleware } from "./middleware";
import { WebEvent } from "./metadata";
import { RouteInstance, RouteDescription } from './route';
import { ApplicationOptions, Application, AppOptionsAnnotation, AppOptions } from '@alterior/runtime';
import { Logger } from '@alterior/logging';
import { WebServerEngine } from './web-server-engine';
import { ExpressEngine } from './express-engine';
import { WebServerOptions } from './web-server-options';
import { ServiceDescription } from './service-description';
import { ServiceDescriptionRef } from './service-description-ref';

/**
 * Implements a web server which is comprised of a set of Controllers.
 */
export class WebServer {
	constructor(
		injector: Injector,
		options: WebServerOptions,
		readonly logger: Logger,
		readonly appOptions: ApplicationOptions = {}
	) {
		this.setupServiceDescription();
		this.setupInjector(injector);
		this.options = options || {};
		if (!this.options.port) {
			if (this.options.certificate) {
				this.options.port = 443;
			} else {
				this.options.port = 3000;
			}
		}

		this._engine = this._injector.get(WebServerEngine, null);

		if (!this._engine)
			this._engine = this._injector.get(ExpressEngine);

		this.installGlobalMiddleware();
		this.websockets = new ws.Server({ noServer: true });
	}

	private _injector: Injector;
	readonly options: WebServerOptions;
	readonly websockets: ws.Server;
	private httpServer: http.Server;
	private _serviceDescription: ServiceDescription;
	private _engine: WebServerEngine;

	get engine() {
		return this._engine;
	}

	private static _servers = new WeakMap<Object, WebServer>();

	public static for(webService: any): WebServer {
		return this._servers.get(webService);
	}

	public static register(webService: any, server: WebServer) {
		this._servers.set(webService, server);
	}

	public static bootstrapCloudFunction(entryModule: any, options?: ApplicationOptions) {
		let appOptionsAnnot = AppOptionsAnnotation.getForClass(entryModule);
		@AppOptions(appOptionsAnnot ? appOptionsAnnot.options : {})
		@Module({
			imports: [entryModule],
			providers: [
				{ provide: WebServerEngine, useClass: ExpressEngine }
			]
		})
		class EntryModule {
		}

		let app = Application.bootstrap(
			EntryModule,
			Object.assign({}, options, {
				autostart: false
			})
		);

		return WebServer.for(app.injector.get(entryModule))
			.engine.app;
	}

	/**
	 * Setup the service description which provides a view of all the routes 
	 * registered in this web server.
	 */
	private setupServiceDescription() {
		let version = '0.0.0';
		let name = 'Untitled Web Service';

		if (this.appOptions.version)
			version = this.appOptions.version;

		if (this.appOptions.name)
			name = this.appOptions.name;

		this._serviceDescription = {
			routes: [],
			name,
			version
		};
	}

	/**
	 * Construct an injector suitable for use in this web server component,
	 * inheriting from the given injector.
	 * 
	 * @param injector 
	 */
	private setupInjector(injector: Injector) {
		let providers: Provider[] = [
			{
				provide: ServiceDescriptionRef,
				useValue: new ServiceDescriptionRef(this._serviceDescription)
			}
		];

		let ownInjector = ReflectiveInjector.resolveAndCreate(providers, injector);
		this._injector = ownInjector;
	}

	public get injector() {
		return this._injector;
	}

	// public get express() {
	//     return this.expressApp;
	// }

	get serviceDescription() {
		return this._serviceDescription;
	}

	/**
	 * Install the registered global middleware onto our Express 
	 * application.
	 */
	private installGlobalMiddleware() {
		let middlewares = this.options.middleware || [];
		for (let middleware of middlewares) {
			middleware = prepareMiddleware(this.injector, middleware);
			this.engine.addConnectMiddleware('/', middleware as any);
		}
	}

	async start() {
		this.httpServer = await this.engine.listen(this.options);
	}

	stop() {
		if (!this.httpServer)
			return;

		this.httpServer.close();
	}

<<<<<<< HEAD
	reportRequest(event : WebEvent, source : string) {
=======
	reportRequest(event: RouteEvent, source: string) {
>>>>>>> d34afb88
		if (!this.options.silent) {
			let req: any = event.request;
			let method = event.request.method;
			let path = event.request.path;

			// When using fastify as the underlying server, you must 
			// access route-specific metadata from the underlying Node.js 
			// request

			if (req.req) {
				if (!method)
					method = req.req.method;
				if (!path)
					path = req.req.path;
			}

			this.logger.info(`${method.toUpperCase()} ${path} » ${source}`);
		}
	}

	async startSocket() {
		if (!RouteEvent.current)
			throw new Error(`WebSocket.start() can only be called while handling an incoming HTTP request`);

		if (!RouteEvent.request['__upgradeHead'])
			throw new Error(`Client is not requesting an upgrade`);

		return await new Promise<WebSocket>((resolve, reject) => {
			this
				.websockets
				.handleUpgrade(
					RouteEvent.request,
					RouteEvent.request.socket,
					RouteEvent.request['__upgradeHead'],
					socket => {
						RouteEvent.response.detachSocket(RouteEvent.request.socket);
						resolve(<any>socket);
					}
				)
				;
		});
	}

	static async startSocket() {
		return WebServer.for(RouteEvent.controller).startSocket();
	}

	/**
	 * Installs this route into the given Express application. 
	 * @param app 
	 */
<<<<<<< HEAD
	addRoute(definition : RouteDescription, method : string, path : string, handler : (event : WebEvent) => void, middleware = []) {
=======
	addRoute(definition: RouteDescription, method: string, path: string, handler: (event: RouteEvent) => void, middleware = []) {
>>>>>>> d34afb88
		this.serviceDescription.routes.push(definition);

		this.engine.addRoute(method, path, ev => {
			let requestId = uuid.v4();
			return this.logger.withContext({ host: 'web-server', requestId }, requestId, () => {
				return handler(ev);
			});
		}, middleware);
	}

<<<<<<< HEAD
	handleError(error : any, event : WebEvent, route : RouteInstance, source : string) {
=======
	handleError(error: any, event: RouteEvent, route: RouteInstance, source: string) {
>>>>>>> d34afb88

		if (this.options.onError)
			this.options.onError(error, event, route, source);

		if (this.options.handleError) {
			this.options.handleError(error, event, route, source);
			return;
		}

		if (!this.options.silentErrors) {
			console.error(`Error handling request '${event.request.path}'`);
			console.error(`Handled by: ${source}`);
			console.error(error);
		}

		let response: any = {
			message: 'An exception occurred while handling this request.'
		};

		if (!this.options.hideExceptions) {
			if (error.constructor === Error)
				response.error = error.stack;
			else
				response.error = error;
		}

		event.response
			.status(500)
			.send(response)
			;
	}
}
<|MERGE_RESOLUTION|>--- conflicted
+++ resolved
@@ -162,11 +162,7 @@
 		this.httpServer.close();
 	}
 
-<<<<<<< HEAD
 	reportRequest(event : WebEvent, source : string) {
-=======
-	reportRequest(event: RouteEvent, source: string) {
->>>>>>> d34afb88
 		if (!this.options.silent) {
 			let req: any = event.request;
 			let method = event.request.method;
@@ -188,21 +184,21 @@
 	}
 
 	async startSocket() {
-		if (!RouteEvent.current)
+		if (!WebEvent.current)
 			throw new Error(`WebSocket.start() can only be called while handling an incoming HTTP request`);
 
-		if (!RouteEvent.request['__upgradeHead'])
+		if (!WebEvent.request['__upgradeHead'])
 			throw new Error(`Client is not requesting an upgrade`);
 
 		return await new Promise<WebSocket>((resolve, reject) => {
 			this
 				.websockets
 				.handleUpgrade(
-					RouteEvent.request,
-					RouteEvent.request.socket,
-					RouteEvent.request['__upgradeHead'],
+					WebEvent.request,
+					WebEvent.request.socket,
+					WebEvent.request['__upgradeHead'],
 					socket => {
-						RouteEvent.response.detachSocket(RouteEvent.request.socket);
+						WebEvent.response.detachSocket(WebEvent.request.socket);
 						resolve(<any>socket);
 					}
 				)
@@ -211,18 +207,14 @@
 	}
 
 	static async startSocket() {
-		return WebServer.for(RouteEvent.controller).startSocket();
+		return WebServer.for(WebEvent.controller).startSocket();
 	}
 
 	/**
 	 * Installs this route into the given Express application. 
 	 * @param app 
 	 */
-<<<<<<< HEAD
 	addRoute(definition : RouteDescription, method : string, path : string, handler : (event : WebEvent) => void, middleware = []) {
-=======
-	addRoute(definition: RouteDescription, method: string, path: string, handler: (event: RouteEvent) => void, middleware = []) {
->>>>>>> d34afb88
 		this.serviceDescription.routes.push(definition);
 
 		this.engine.addRoute(method, path, ev => {
@@ -233,11 +225,7 @@
 		}, middleware);
 	}
 
-<<<<<<< HEAD
 	handleError(error : any, event : WebEvent, route : RouteInstance, source : string) {
-=======
-	handleError(error: any, event: RouteEvent, route: RouteInstance, source: string) {
->>>>>>> d34afb88
 
 		if (this.options.onError)
 			this.options.onError(error, event, route, source);
