import * as uuid from 'uuid';
import * as http from 'http';
import * as ws from 'ws';

import { Injector, Provider, Type } from "@alterior/di";
import { prepareMiddleware } from "./middleware";
import { MiddlewareDefinition, MiddlewareFunction, WebEvent, WebRequest } from "./metadata";
import { ApplicationOptions, Application, AppOptionsAnnotation, AppOptions, Module } from '@alterior/runtime';
import { LogSeverity, Logger } from '@alterior/logging';
import { ConnectApp, WebServerEngine } from './web-server-engine';
import { ParameterDisplayFormatter, RequestReporter, RequestReporterFilter, WebServerOptions } from './web-server-options';
import { ServiceDescription } from './service-description';
import { ServiceDescriptionRef } from './service-description-ref';
import { ReactiveSocket } from './reactive-socket';
import { ellipsize } from './utils';
import { HttpError } from '@alterior/common';
import { HTTP_MESSAGES } from './http-messages';
import { RouteDescription } from './route-description';
import { RouteInstance } from './route-instance';

const REPORTING_STATE = Symbol('Reporting state');
const DEFAULT_LONG_PARAMETER_THRESHOLD = 100;
const DEFAULT_LONG_REQUEST_THRESHOLD = 1_000;
const DEFAULT_HUNG_REQUEST_THRESHOLD = 3_000;

/**
 * Implements a web server which is comprised of a set of Controllers.
 */
export class WebServer {
	constructor(
		injector: Injector,
		options: WebServerOptions,
		readonly logger: Logger,
		readonly appOptions: ApplicationOptions = {}
	) {
		this._serviceDescription = {
			routes: [],
			name: this.appOptions.name ?? 'Untitled Web Service',
			version: this.appOptions.version ?? '0.0.0'
		};
		this._injector = this.setupInjector(injector);
		this.options = options || {};
		if (!this.options.port) {
			if (this.options.certificate) {
				this.options.port = 443;
			} else {
				this.options.port = 3000;
			}
		}

		this._engine = this._injector.get(WebServerEngine, null) || this.createDefaultWebServerEngine(options);

		this.installGlobalMiddleware();
		this._websockets = new ws.Server({ noServer: true });
		this.requestReporter = options?.requestReporter ?? this.requestReporter;
		this.requestReporterFilters = options?.requestReporterFilters ?? this.requestReporterFilters;
	}

	private createDefaultWebServerEngine(options: WebServerOptions) {
		if (!WebServerEngine.default) {
			throw new Error(
				`No WebServerEngine found! Set WebServerEngine.default to an engine (@alterior/express, @alterior/fastify) `
				+ `or provide a WebServerEngine via dependency injection.`
			);
		}
		return Injector.resolveAndCreate([
			{ provide: WebServerEngine, useClass: options.engine || WebServerEngine.default }
		], this._injector).get(WebServerEngine);
	}

	private _injector: Injector;
	readonly options: WebServerOptions;
	private _websockets: ws.Server;

	/**
	 * Websocket server instance. 
	 * @type ws.Server
	 */
	get websockets(): any {
		return this._websockets;
	}

	private _httpServer?: http.Server;
	private _insecureHttpServer?: http.Server;
	
	get httpServer() { return this._httpServer; }
	get insecureHttpServer() { return this._insecureHttpServer; }

	private _serviceDescription: ServiceDescription;
	private _engine: WebServerEngine;

	get engine() {
		return this._engine;
	}

	private static _servers = new WeakMap<Object, WebServer>();

	public static for(webService: any): WebServer {
		let server = this._servers.get(webService);
		if (!server)
			throw new Error(`Failed to retrieve server for the given web service`);
		return server;
	}

	public static register(webService: any, server: WebServer) {
		this._servers.set(webService, server);
	}

	public static bootstrapCloudFunction(entryModule: any, options?: ApplicationOptions) {
		let appOptionsAnnot = AppOptionsAnnotation.getForClass(entryModule);
		@AppOptions(appOptionsAnnot ? appOptionsAnnot.options: {})
		@Module({
			imports: [entryModule]
		})
		class EntryModule {
		}

		let appReady = Application.bootstrap(
			EntryModule,
			Object.assign({}, options, {
				autostart: false
			})
		);

		let connectApp: ConnectApp;

		return async (req: WebRequest, res: http.ServerResponse) => {
			connectApp ??= WebServer.for((await appReady).injector.get(<Type<any>>entryModule))
				.engine.app;

			connectApp(req, res);
		}
	}

	/**
	 * Construct an injector suitable for use in this web server component,
	 * inheriting from the given injector.
	 * 
	 * @param injector 
	 */
	private setupInjector(injector: Injector) {
		let providers: Provider[] = [
			{
				provide: ServiceDescriptionRef,
				useValue: new ServiceDescriptionRef(this._serviceDescription)
			}
		];

		let ownInjector = Injector.resolveAndCreate(providers, injector);
		return ownInjector;
	}

	public get injector() {
		return this._injector;
	}

	get serviceDescription() {
		return this._serviceDescription;
	}

	/**
	 * Install the registered global middleware onto our web server 
	 * application.
	 */
	private installGlobalMiddleware() {
		let middlewares = this.options.middleware || [];
		for (let middleware of middlewares) {
			if (middleware instanceof Array)
				this.engine.addConnectMiddleware(middleware[0], <MiddlewareFunction>prepareMiddleware(this.injector, middleware[1]));
			else
				this.engine.addConnectMiddleware('/', <MiddlewareFunction>prepareMiddleware(this.injector, middleware));
		}
	}

	/**
	 * Start the web server.
	 */
	async start() {
		if (this._httpServer)
			return;
		this._httpServer = await this.engine.listen(this.options);

		let isSecure = !!this.options.certificate || !!this.options.sniHandler;
		if (isSecure && this.options.insecurePort && !this.engine.listenInsecurely) {
			throw new Error(
				`Provided ServerEngine does not support listening on secondary insecure port. ` 
				+ `You may need to upgrade it to a newer version.`
			);
		}

		if (this.options.insecurePort)
			this._insecureHttpServer = await this.engine.listenInsecurely(this.options);
	}

	/**
	 * Stop the web server. The listening port will be closed.
	 * @returns 
	 */
	async stop() {
		const server = this._httpServer;
		if (!server)
			return;

		await new Promise<void>((resolve, reject) => server.close((err) => err ? reject(err) : resolve()));
		if (this._httpServer === server)
			this._httpServer = undefined;
	}

	private requestReporter: RequestReporter = WebServer.DEFAULT_REQUEST_REPORTER;
	private requestReporterFilters: RequestReporterFilter[] = [];
	private parameterDisplayFormatter: ParameterDisplayFormatter = WebServer.DEFAULT_PARAMETER_LOG_FORMATTER;

	/**
	 * Modify how parameters are formatted for display within logs and other display purposes. In addition to general
	 * formatting, this function is responsible for:
	 * - Ellipsizing long values to prevent creating excessively large log values
	 * - Masking the parameter value based on configuration (see sensitiveParameters, sensitivePlaceholder, and parameterValueFilters
	 *   options)
	 * @param formatter 
	 */
	setParameterDisplayFormatter(formatter: ParameterDisplayFormatter) {
		this.parameterDisplayFormatter = formatter;
	}

	/**
	 * Format a parameter value for display within logs or other auxiliary purposes. Will also apply sensitive value
	 * masking as well as ellipsization for long values. Formatting routine can be changed using setParameterDisplayFormatter
	 * or via the parameterDisplayFormatter server option.
	 * 
	 * @param event 
	 * @param value 
	 * @param forKey 
	 * @returns 
	 */
	formatParameterForDisplay(event: WebEvent, value: any, forKey: string): string {
		return this.parameterDisplayFormatter(event, value, forKey);
	}

	/**
	 * Filter which requests are reported via logging. Useful for filtering requests which happen very often,
	 * such as health checks.
	 * @param filter 
	 */
	addRequestReporterFilter(filter: RequestReporterFilter) {
		this.requestReporterFilters.push(filter);
	}

	/**
	 * Remove a request reporting filter added previously with addRequestReporterFilter()
	 * @param filter 
	 */
	removeRequestReporterFilter(filter: RequestReporterFilter) {
		this.requestReporterFilters = this.requestReporterFilters.filter(x => x !== filter);
	}

	/**
	 * Modify how requests are reported to logging.
	 * @param reporter 
	 */
	setRequestReporter(reporter: RequestReporter) {
		this.requestReporter = reporter;
	}

	reportRequest(reportingEvent: 'middleware' | 'starting' | 'finished', event: WebEvent, source: string) {
		if (this.options.silent)
			return;

		if (!this.requestReporterFilters.every(x => x(event, source)))
			return;

		this.requestReporter(reportingEvent, event, source, this.logger);
	}

	get sensitiveParameters() {
		return this.options.sensitiveParameters ?? [];
	}

	/**
	 * Placeholder used when masking sensitive information within a string.
	 * Set via the sensitivePlaceholder server option.
	 */
	get sensitiveMask() {
		return this.options.sensitiveMask ?? '****';
	}

	get sensitivePatterns() {
		return this.options.sensitivePatterns ?? [];
	}

	get longParameterThreshold() {
		return this.options.longParameterThreshold ?? DEFAULT_LONG_PARAMETER_THRESHOLD;
	}

	get longRequestThreshold() {
		return this.options.longRequestThreshold ?? DEFAULT_LONG_REQUEST_THRESHOLD;
	}

	get hungRequestThreshold() {
		return this.options.hungRequestThreshold ?? DEFAULT_HUNG_REQUEST_THRESHOLD;
	}

	/**
	 * Attempt to mask any sensitive information found within the given string. If this information comes from a parameter,
	 * the name of the parameter may cause the entire string to be masked. Will be masked using the sensitivePlaceholder property.
	 * @param value 
	 * @param parameterName 
	 * @returns 
	 */
	maskSensitiveInformation(value: string, parameterName?: string) {
		if (parameterName && this.sensitiveParameters.includes(parameterName))
			return this.sensitiveMask;

		for (let filter of this.sensitivePatterns)
			value = value.replace(filter, this.sensitiveMask);
	
		return value;
	}

	public static DEFAULT_PARAMETER_LOG_FORMATTER: ParameterDisplayFormatter = (event: WebEvent, value: any, forKey: string) => {
		let parameterString: string;
		try {
			parameterString = JSON.stringify(value);
		} catch (e) {
			parameterString = String(value);
		}

		return ellipsize(
			event.server?.longParameterThreshold ?? DEFAULT_LONG_PARAMETER_THRESHOLD, 
			event.server?.maskSensitiveInformation(parameterString, forKey) ?? parameterString
		);
	};

<<<<<<< HEAD
	/**
	 * Provides the default request logging behavior. This can be overridden by providing the requestReporter option
	 * when setting up the server.
	 * 
	 * @param reportingEvent 
	 * @param event 
	 * @param source 
	 * @param logger 
	 */
	public static DEFAULT_REQUEST_REPORTER: RequestReporter = (
		reportingEvent: 'starting' | 'finished', 
		event: WebEvent, 
		source: string, 
		logger: Logger
	) => {
=======
	public static DEFAULT_REQUEST_REPORTER: RequestReporter = (reportingEvent: 'middleware' | 'starting' | 'finished', event: WebEvent, source: string, logger: Logger) => {
>>>>>>> 23175e7d
		let metadata = event.metadata[REPORTING_STATE] ??= { startedAt: Date.now(), state: 'running' };

		let logRequest = () => {
			let req: any = event.request;
			let method = event.request.method;
			let path = event.request['path'];
			if (!('path' in event.request))
				throw new Error(`WebServerEngine must provide request.path!`);

			let queryString = '';
			let host = event.request.headers?.['host'] ?? '';
			let longParameterThreshold = event.server?.longParameterThreshold ?? DEFAULT_LONG_PARAMETER_THRESHOLD;

			if (event.request.query) {
				queryString = `?${
					Object.keys(event.request.query)
						.map(key => [key, (event.request as any).query[key]])
						.map(([key, value]) => 
							`${encodeURIComponent(ellipsize(longParameterThreshold, key))}` 
							+ `${ String(value) === '' ? '' : `=${encodeURIComponent(value)}` }`
						)
						.join(`&`)
				}`;

				queryString = queryString === '?' ? '' : queryString;
			}

			// When using fastify as the underlying server, you must 
			// access route-specific metadata from the underlying Node.js 
			// request

			if (req.req) {
				if (!method)
					method = req.req.method;
				if (!path)
					path = req.req.path;
			}

			let time = event.metadata[REPORTING_STATE].startedAt;
			let timeDelta = (Date.now() - time) | 0;
			let state = event.metadata[REPORTING_STATE].state;
			let done = reportingEvent === 'finished';

			let displayState = '';
			let severity: LogSeverity = 'info';
			let statusSuffix = '';

			if (done) {
				if (state === 'long') {
					displayState = 'done';
				} else if (state === 'hung') {
					displayState = `unhung`;
				}

				if (event.response.statusCode >= 500)
					severity = 'error';
				
				statusSuffix = ` » ${event.response.statusCode} ${event.response.statusMessage 
					?? (HTTP_MESSAGES as Record<number, string>)[event.response.statusCode]}`;
			} else {
				displayState = 'running';
				if (state === 'long') {
					displayState = 'long';
					severity = 'warning';
				} else if (state === 'hung') {
					displayState = 'hung';
					severity = 'error';
				}
			}

			if (event.metadata['uncaughtError'] && !event.server?.options.silentErrors) {
				let error = event.metadata['uncaughtError'];
				
				if (error instanceof HttpError) {
					if (error.body?.error === 'invalid-request') {
						statusSuffix = `${statusSuffix} (${error.body.message})`;
					}
				} else {
					let displayableError: string;
					if (error instanceof Error) {
						displayableError = String(error.stack);
					} else {
						try {
							displayableError = JSON.stringify(error);
						} catch (e) {
							displayableError = String(error);
						}
					}
	
					if (displayableError)
						statusSuffix = `${statusSuffix}\n    ${displayableError}`;
				}
			}

			logger.log(
				`${displayState ? `[${displayState}] ` : ``}${(method ?? '<UNKNOWN>').toUpperCase()} ${host}${path}${queryString} » ${source} [${timeDelta} ms]${statusSuffix}`,
				{},
				severity
			);

		}
		
		if (reportingEvent === 'starting') {
			metadata.longTimeout = setTimeout(() => {
				metadata.state = 'long';
				logRequest();
			}, event.server?.longRequestThreshold ?? DEFAULT_LONG_REQUEST_THRESHOLD);
			
			metadata.hungTimeout = setTimeout(() => {
				metadata.state = 'hung';
				logRequest();
			}, event.server?.hungRequestThreshold ?? DEFAULT_HUNG_REQUEST_THRESHOLD);
		} else if (reportingEvent === 'finished') {
			clearTimeout(metadata.longTimeout);
			clearTimeout(metadata.hungTimeout);
			logRequest();
		}
	}

	async startReactiveSocket() {
		return new ReactiveSocket(await this.startSocket());
	}

	async startSocket() {
		if (!WebEvent.current)
			throw new Error(`WebSocket.start() can only be called while handling an incoming HTTP request`);

		if (!(WebEvent.request as any)['__upgradeHead'])
			throw new Error(`Client is not requesting an upgrade`);

		return await new Promise<WebSocket>((resolve, reject) => {
			this
				._websockets
				.handleUpgrade(
					WebEvent.request,
					WebEvent.request.socket,
					(WebEvent.request as any)['__upgradeHead'],
					socket => {
						WebEvent.response.detachSocket(WebEvent.request.socket);
						resolve(<any>socket);
					}
				)
				;
		});
	}

	static async startSocket() {
		return WebServer.for(WebEvent.controller).startSocket();
	}

	static async startReactiveSocket() {
		return WebServer.for(WebEvent.controller).startReactiveSocket();
	}

	/**
	 * Determine the request ID for a web event and apply it to the 
	 * requestId field.
	 * @param event 
	 */
	 private addRequestId(event: WebEvent) {
		let requestId: string | undefined;
		let idHeaderNames = this.options.requestIdHeader;

		if (typeof idHeaderNames === 'string')
			idHeaderNames = [ idHeaderNames ];

		if (idHeaderNames) {
			for (let idHeaderName of idHeaderNames) {
				let idHeader = event.request.headers[idHeaderName];
				if (!idHeader)
					continue;

				if (Array.isArray(idHeader))
					idHeader = idHeader[0];
				
				if (this.options.requestIdValidator) {
					if (this.options.requestIdValidator.test(idHeader))
						requestId = idHeader;
				} else {
					if (uuid.validate(idHeader))
						requestId = idHeader;
				}

				if (requestId)
					break;
			}
		}

		if (!requestId)
			requestId = uuid.v4();

		event.requestId = requestId;
	}

	/**
	 * Installs this route into the given web server application. 
	 * @param app 
	 */
	addRoute(definition: RouteDescription, method: string, path: string, handler: (event: WebEvent) => void, middleware: MiddlewareDefinition[] = []) {
		this.serviceDescription.routes.push(definition);

		this.engine.addRoute(method, path, ev => {
			this.addRequestId(ev);
			this.logger.run(() => {
				this.logger.withContext({ host: 'web-server', requestId: ev.requestId }, ev.requestId ?? '<no-request-id>', () => handler(ev));
			});
		}, middleware);
	}

	handleError(error: any, event: WebEvent, route: RouteInstance, source: string) {
		if (error.constructor === HttpError) {
			let httpError = <HttpError>error;
			event.response.statusCode = httpError.statusCode;
			
			httpError.headers
				.forEach(header => event.response.setHeader(header[0], header[1]));

			event.response.setHeader('Content-Type', 'application/json; charset=utf-8');
			event.response.write(JSON.stringify(httpError.body));
			event.response.end();

			return;
		}

		if (this.options.onError)
			this.options.onError(error, event, route, source);

		if (this.options.handleError) {
			this.options.handleError(error, event, route, source);
			return;
		}

		let response: any = {
			message: 'An exception occurred while handling this request.'
		};

		if (!this.options.hideExceptions) {
			if (error instanceof Error && !('toJSON' in error)) {
				let stack = error.stack?.split(/\r?\n/).slice(1).map(line => line.replace(/ +at /, ''));
				response.error = {
					message: error.message ?? '«undefined»',
					constructor: error.constructor.name ?? '«undefined»',
					stack: stack ?? '«undefined»'
				};
			} else {
				response.error = error;
			}
		}

		event.response.statusCode = 500;
		event.response.setHeader('Content-Type', 'application/json; charset=utf-8');
		event.response.write(JSON.stringify(response));
		event.response.end();
	}
}
<|MERGE_RESOLUTION|>--- conflicted
+++ resolved
@@ -330,7 +330,6 @@
 		);
 	};
 
-<<<<<<< HEAD
 	/**
 	 * Provides the default request logging behavior. This can be overridden by providing the requestReporter option
 	 * when setting up the server.
@@ -341,14 +340,11 @@
 	 * @param logger 
 	 */
 	public static DEFAULT_REQUEST_REPORTER: RequestReporter = (
-		reportingEvent: 'starting' | 'finished', 
+		reportingEvent: 'middleware' | 'starting' | 'finished', 
 		event: WebEvent, 
 		source: string, 
 		logger: Logger
 	) => {
-=======
-	public static DEFAULT_REQUEST_REPORTER: RequestReporter = (reportingEvent: 'middleware' | 'starting' | 'finished', event: WebEvent, source: string, logger: Logger) => {
->>>>>>> 23175e7d
 		let metadata = event.metadata[REPORTING_STATE] ??= { startedAt: Date.now(), state: 'running' };
 
 		let logRequest = () => {
