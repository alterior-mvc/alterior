import { suite } from 'razmin';
import { prepareMiddleware, Middleware } from './middleware';
import { InjectionToken, Injector, inject } from '@alterior/di';
import { expect } from 'chai';
import { MiddlewareDefinition, MiddlewareFunction, WebRequest } from './metadata';
import { ServerResponse } from 'http';

suite(describe => {
	describe('prepareMiddleware', it => {
		it('should detect and prepare DI middleware', async () => {
            let observedReq, observedRes, observedNext;

            @Middleware()
            class SampleMiddleware {
                handle(req: WebRequest, res: ServerResponse, next: () => void) {
                    observedReq = req;
                    observedRes = res;
                    observedNext = next;
                }
            }

            let injector = Injector.resolveAndCreate([ SampleMiddleware ]);
            let preparedMiddleware = <MiddlewareFunction>prepareMiddleware(injector, SampleMiddleware);

            let passedReq = <WebRequest>{};
            let passedRes = <ServerResponse>{};
            let passedNext = () => {};

            preparedMiddleware(passedReq, passedRes, passedNext);

            expect(observedReq).to.be.equal(passedReq);
            expect(observedRes).to.be.equal(passedRes);
            expect(observedNext).to.be.equal(passedNext);

        });

		it('should support injection into DI middleware', async () => {
            let SAMPLE_INJECTABLE_TOKEN = new InjectionToken('FOO_TOKEN');
            let observedSampleInjectable: unknown;
            let sampleInjectableValue = {};

            @Middleware()
            class SampleMiddleware {
                constructor() {
                    observedSampleInjectable = inject(SAMPLE_INJECTABLE_TOKEN);
                }

                handle(req: WebRequest, res: ServerResponse, next: () => void) {
                }
            }

<<<<<<< HEAD
            let injector = Injector.resolveAndCreate([
                SampleMiddleware,
                { provide: SAMPLE_INJECTABLE_TOKEN, useValue: sampleInjectableValue }
            ]);
            prepareMiddleware(injector, SampleMiddleware);
=======
            let connectMiddleware = prepareMiddleware(injector, SampleMiddleware);

            connectMiddleware();

>>>>>>> fa83e723
            expect(observedSampleInjectable).to.be.equal(sampleInjectableValue)
        });
        
		it('should pass connect middleware through unchanged', async () => {
            let injector = Injector.resolveAndCreate([]);
            let observedReq, observedRes, observedNext;

            let connectMiddleware: MiddlewareDefinition = (req, res, next) => {
                observedReq = req;
                observedRes = res;
                observedNext = next;
            }

            let preparedMiddleware = <MiddlewareFunction>prepareMiddleware(injector, connectMiddleware);
            expect(preparedMiddleware).to.be.equal(connectMiddleware);

            let passedReq = <WebRequest>{};
            let passedRes = <ServerResponse>{};
            let passedNext = () => {};

            preparedMiddleware(passedReq, passedRes, passedNext);

            expect(observedReq).to.be.equal(passedReq);
            expect(observedRes).to.be.equal(passedRes);
            expect(observedNext).to.be.equal(passedNext);
		});
	});
});<|MERGE_RESOLUTION|>--- conflicted
+++ resolved
@@ -2,8 +2,9 @@
 import { prepareMiddleware, Middleware } from './middleware';
 import { InjectionToken, Injector, inject } from '@alterior/di';
 import { expect } from 'chai';
-import { MiddlewareDefinition, MiddlewareFunction, WebRequest } from './metadata';
+import { MiddlewareDefinition, WebRequest } from './metadata';
 import { ServerResponse } from 'http';
+import { ConnectMiddleware } from './web-server-engine';
 
 suite(describe => {
 	describe('prepareMiddleware', it => {
@@ -20,7 +21,7 @@
             }
 
             let injector = Injector.resolveAndCreate([ SampleMiddleware ]);
-            let preparedMiddleware = <MiddlewareFunction>prepareMiddleware(injector, SampleMiddleware);
+            let preparedMiddleware = <ConnectMiddleware>prepareMiddleware(injector, SampleMiddleware);
 
             let passedReq = <WebRequest>{};
             let passedRes = <ServerResponse>{};
@@ -39,7 +40,6 @@
             let observedSampleInjectable: unknown;
             let sampleInjectableValue = {};
 
-            @Middleware()
             class SampleMiddleware {
                 constructor() {
                     observedSampleInjectable = inject(SAMPLE_INJECTABLE_TOKEN);
@@ -48,19 +48,16 @@
                 handle(req: WebRequest, res: ServerResponse, next: () => void) {
                 }
             }
-
-<<<<<<< HEAD
+            
+            // MERGE TODO: Injector
             let injector = Injector.resolveAndCreate([
                 SampleMiddleware,
                 { provide: SAMPLE_INJECTABLE_TOKEN, useValue: sampleInjectableValue }
             ]);
-            prepareMiddleware(injector, SampleMiddleware);
-=======
+
             let connectMiddleware = prepareMiddleware(injector, SampleMiddleware);
-
             connectMiddleware();
-
->>>>>>> fa83e723
+            
             expect(observedSampleInjectable).to.be.equal(sampleInjectableValue)
         });
         
@@ -74,7 +71,7 @@
                 observedNext = next;
             }
 
-            let preparedMiddleware = <MiddlewareFunction>prepareMiddleware(injector, connectMiddleware);
+            let preparedMiddleware = <ConnectMiddleware>prepareMiddleware(injector, connectMiddleware);
             expect(preparedMiddleware).to.be.equal(connectMiddleware);
 
             let passedReq = <WebRequest>{};
