--- conflicted
+++ resolved
@@ -1,19 +1,12 @@
 import { Annotation, MetadataName } from "@alterior/annotations";
 
-<<<<<<< HEAD
-export interface InputOptions {
-	type: string;
-	name?: string;
-	default?: any;
-=======
 type InputType = 'queryParam' | 'queryParams' | 'path' | 'body';
 
 export interface InputOptions {
 	type: InputType;
-	name: string;
+	name?: string;
 	default?: any;
 	format?: any;
->>>>>>> 23175e7d
 }
 
 /**
@@ -26,16 +19,10 @@
 		super(options);
 	}
 
-<<<<<<< HEAD
-	type!: string;
+	type!: InputType;
 	name?: string;
 	default?: any;
-=======
-	type: InputType;
-	name: string;
-	default?: any;
 	format?: any;
->>>>>>> 23175e7d
 }
 
 export interface QueryParamOptions {
@@ -108,11 +95,7 @@
 		allowMultiple: false
 	})({
 		type: 'body',
-<<<<<<< HEAD
-		name: ''
-=======
 		name: '',
 		...(options ?? {})
->>>>>>> 23175e7d
 	});
 }