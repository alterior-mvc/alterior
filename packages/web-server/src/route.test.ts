--- conflicted
+++ resolved
@@ -1047,13 +1047,8 @@
 			interface MyRequestType {
 				zoom: number;
 			}
-<<<<<<< HEAD
-
-			@Controller('', { middleware: [counterMiddleware] })
-=======
 			
 			@Controller('', { globalMiddleware: [ counterMiddleware ]})
->>>>>>> 23175e7d
 			class ApiController {
 				@Post('/info', { middleware: [bodyParser.json()] })
 				getX(@Body() body: MyRequestType) {
