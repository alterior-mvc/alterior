import { Controller, Get, Post, Put, Patch, Delete, Options, WebEvent, Mount, QueryParamMap, MiddlewareDefinition } from './metadata';
import { suite } from 'razmin';
import { expect } from 'chai';
import * as bodyParser from 'body-parser';
import { teststrap } from './teststrap';
import { QueryParam, Body, PathParam, QueryParams } from './input';
import { WebService } from './service';
import { HttpError } from '@alterior/common';
import { Application } from '@alterior/runtime';
import { Response } from './response';

let nextFreePort = 10010;

function fakeAppVarietyOfMethods() {
	@WebService({
		server: {
			port: nextFreePort++,
			silent: true,
			middleware: [
<<<<<<< HEAD
				(req, res, next) => {
					res.setHeader('Content-Type', 'application/json');
					next();
=======
				(req, res, next) => { 
					res.setHeader('Content-Type', 'application/json'); 
					next(); 
>>>>>>> fa83e723
				}
			]
		}
	})
	class FakeApp {
		@Get('/foo')
		getX(ev: WebEvent) {
			ev.response.statusCode = 200;
			ev.response.write(JSON.stringify({ foo: "get" }));
			ev.response.end();
		}

		@Post('/foo')
		postX(ev: WebEvent) {
			ev.response.statusCode = 200;
			ev.response.write(JSON.stringify({ foo: "post" }));
			ev.response.end();
		}

		@Put('/foo')
		putX(ev: WebEvent) {
			ev.response.statusCode = 200;
			ev.response.setHeader('Content-Type', 'application/json');
			ev.response.write(JSON.stringify({ foo: "put" }));
			ev.response.end();
		}

		@Patch('/foo')
		patchX(ev: WebEvent) {
			ev.response.statusCode = 200;
			ev.response.setHeader('Content-Type', 'application/json');
			ev.response.write(JSON.stringify({ foo: "patch" }));
			ev.response.end();
		}

		@Delete('/foo')
		deleteX(ev: WebEvent) {
			ev.response.statusCode = 200;
			ev.response.setHeader('Content-Type', 'application/json');
			ev.response.write(JSON.stringify({ foo: "delete" }));
			ev.response.end();
		}

		@Options('/foo')
		optionsX(ev: WebEvent) {
			ev.response.statusCode = 200;
			ev.response.setHeader('Content-Type', 'application/json');
			ev.response.write(JSON.stringify({ foo: "options" }));
			ev.response.end();
		}

		@Get('/json/bare')
		jsonBare() {
			return { foo: 123 };
		}

		@Get('/json/response')
		jsonResponse() {
			return Response.ok({ foo: 123 });
		}
	}

	return FakeApp;
}

suite(describe => {
	describe("RouteDecorator", it => {
		it('should register routes defined on controllers and respond to them', async () => {
			@WebService()
			class TestModule {
				@Get('/foo')
				foo(ev: WebEvent) {
					ev.response.statusCode = 200;
					ev.response.setHeader('Content-Type', 'application/json');
					ev.response.write(JSON.stringify({ foo: 123 }));
					ev.response.end();
				}
			}

			await teststrap(TestModule)
				.get('/foo')
				.expect(200, { foo: 123 })
				;
		});

		it('should allow a method to return a promise', async () => {
			@WebService()
			class FakeApp {
				@Get('/foo')
				getX() {
					return Promise.resolve({ foo: "we promised" });
				}
			}

			await teststrap(FakeApp)
				.get('/foo')
				.expect(200, { foo: 'we promised' })
				;
		});

		it('should allow a method to return null as a JSON value', async () => {
			@WebService()
			class FakeApp {
				@Get('/foo')
				getX() {
					return null;
				}
			}

			await teststrap(FakeApp)
				.get('/foo')
				.expect(200, null)
				;
		});

		it('should allow a method to return an explicit body value', async () => {
			@WebService()
			class FakeApp {
				@Get('/foo')
				getX(ev: WebEvent) {
					return { foo: "we promised" };
				}
			}

			await teststrap(FakeApp)
				.get('/foo')
				.expect(200, <any>{ foo: "we promised" })
				;
		});

		it('should re-encode a string return value as JSON', async () => {
			@WebService()
			class FakeApp {
				@Get('/foo')
				getX() {
					return "token value";
				}
			}

			await teststrap(FakeApp)
				.get('/foo')
				.expect(200, <any>'"token value"')
				;
		});

		it('should 500 when a method returns a promise that rejects', async () => {
			@WebService({ server: { silentErrors: true } })
			class FakeApp {
				@Get('/foo')
				getX() {
					return Promise.reject(new Error("All the things went wrong"));
				}
			}

			await teststrap(FakeApp)
				.get('/foo')
				.expect(500)
				;
		});

		it('should act accordingly when a method returns a promise that rejects with an HttpError', async () => {
			@WebService()
			class FakeApp {
				@Get('/foo')
				getX() {
					return Promise.reject(
						new HttpError(300, { bar: 777 }, [['X-Test', 'pass']])
					);
				}
			}

			await teststrap(FakeApp)
				.get('/foo')
				.expect(300, { bar: 777 })
				.expect('X-Test', 'pass')
				;
		});

		it('should include the stack trace of a caught Error in a 500 response', async () => {
			let error = new Error('testytest');
			let stackText = error.stack;

			@WebService({ server: { silentErrors: true } })
			class FakeApp {
				@Get('/foo')
				getX() {
					throw error;
				}
			}

			await teststrap(FakeApp, { silentErrors: true })
				.get('/foo')
				.expect(500, {
					message: 'An exception occurred while handling this request.',
					error: {
						message: error.message,
						constructor: error.constructor.name,
						stack: stackText?.split(/\r?\n/).slice(1).map(line => line.replace(/ +at /, ''))
					}
				})
				;
		});

		it('should include a caught throwable in a 500 response', async () => {
			@WebService({ server: { silentErrors: true } })
			class FakeApp {
				@Get('/foo')
				getX() {
					throw { foo: "bar" }
				}
			}

			await teststrap(FakeApp, { silentErrors: true })
				.get('/foo')
				.expect(500, {
					message: 'An exception occurred while handling this request.',
					error: { foo: "bar" }
				})
				;
		});

		it('should exclude exception information when `hideExceptions` is true', async () => {
			@WebService({
				server: {
					hideExceptions: true,
					silentErrors: true
				}
			})
			class FakeApp {
				@Get('/foo')
				getX() {
					throw { toString: () => "testytest" }
				}
			}

			await teststrap(FakeApp, { silentErrors: true })
				.get('/foo')
				.expect(500, {
					message: 'An exception occurred while handling this request.'
				})
				;
		});

		it('should apply route-specific middleware', async () => {
			@WebService()
			class FakeApp {
				@Get('/foo', {
					middleware: [
						(req, res, next) => {
<<<<<<< HEAD
							(req as any).fun = 'funfun';
=======
							req['fun'] = 'funfun';
>>>>>>> fa83e723
							next();
						}
					]
				})
				getX(ev: WebEvent) {
					return (ev.request as any).fun;
				}
			}

			await teststrap(FakeApp)
				.get('/foo')
				.expect(200, '"funfun"')
				;
		});

		it('should apply path-limited middleware', async () => {
			@WebService({
				server: {
					middleware: [
						['/foo', (req, res, next) => {
<<<<<<< HEAD
							(req as any).fun = 'funfun';
=======
							req['fun'] = 'funfun';
>>>>>>> fa83e723
							next();
						}]
					]
				}
			})
			class FakeApp {
				@Get('/foo')
				getX(ev: WebEvent) {
					return (ev.request as any).fun;
				}
			}

			await teststrap(FakeApp)
				.get('/foo')
				.expect(200, '"funfun"')
				;
		});

		it('should be injecting route URL parameters when appropriate', async () => {

			let observedBar;
			let observedBaz;

			@WebService()
			class FakeApp {
				@Get('/foo/:bar/:baz')
				getX(bar: string, baz: string) {
					observedBar = bar;
					observedBaz = baz;
					return Promise.resolve({ ok: true });
				}
			}

			await teststrap(FakeApp)
				.get('/foo/123/321')
				.expect(200, { ok: true })
				;

			expect(observedBar).to.equal('123');
			expect(observedBaz).to.equal('321');
		});

		it('should not allow path parameter binding without a type', async () => {

			let observedBar;

			@WebService()
			class FakeApp {
				@Get('/foo/:bar')
				getX(bar: any) {
					observedBar = bar;
					return Promise.resolve({ ok: true });
				}
			}

			try {
				await Application.bootstrap(FakeApp, { silent: true, autostart: false });
			} catch (e) {
				return;
			}

			expect(false, 'Bootstrapping the app should have failed');
		});

		it('should be reading parameter type metadata to discover how to provide parameters', async () => {

			let observedEvent: WebEvent | undefined;
			let observedQ;

			@WebService()
			class FakeApp {
				@Get('/foo')
				getX(@QueryParam('q') q: string, ev: WebEvent) {
					observedEvent = ev;
					observedQ = q;

					return Promise.resolve({ ok: true });
				}
			}

			await teststrap(FakeApp)
				.get('/foo?q=baz')
				.expect(200, { ok: true })
				;

			expect(observedEvent?.response).to.not.be.undefined;
			expect(observedEvent?.request).to.not.be.undefined;

			expect(observedQ).to.equal('baz');
		});

		it('should automatically parse numbers in QueryParam', async () => {

			let observedEvent: WebEvent | undefined;
			let observedQ;

			@WebService()
			class FakeApp {
				@Get('/foo')
				getX(@QueryParam('q') q: number, ev: WebEvent) {
					observedEvent = ev;
					observedQ = q;

					return Promise.resolve({ ok: true });
				}
			}

			await teststrap(FakeApp)
				.get('/foo?q=123')
				.expect(200, { ok: true })
				;

			expect(observedEvent?.response).to.not.be.undefined;
			expect(observedEvent?.request).to.not.be.undefined;

			expect(observedQ).to.equal(123);
		});

		it('should automatically parse numbers in PathParam', async () => {

			let observedEvent: WebEvent | undefined;
			let observedNum;

			@WebService()
			class FakeApp {
				@Get('/foo/:num')
				getX(num: number, ev: WebEvent) { // note they are swapped
					observedEvent = ev;
					observedNum = num;

					return Promise.resolve({ ok: true });
				}
			}

			await teststrap(FakeApp)
				.get('/foo/123')
				.expect(200, { ok: true })
				;

			expect(observedEvent?.response).to.not.be.undefined;
			expect(observedEvent?.request).to.not.be.undefined;

			expect(typeof observedNum === 'number', 'observedNum should be a number')
			expect(observedNum).to.equal(123);
		});

		it('should respond with 400 when expecting a number PathParam but a string is provided', async () => {

			let observedEvent: WebEvent | undefined;
			let observedNum: number | undefined = undefined;
			let executed = false;
			@WebService()
			class FakeApp {
				@Get('/foo/:num')
				getX(num: number, ev: WebEvent) { // note they are swapped
					executed = true;
					observedEvent = ev;
					observedNum = num;

					return Promise.resolve({ ok: true });
				}
			}

			await teststrap(FakeApp)
				.get('/foo/abc')
				.expect(400, { error: 'invalid-request', message: 'The parameter num must be a valid number' })
				;

			expect(observedEvent).not.to.exist;
			expect(observedNum).not.to.exist;
			expect(executed).to.be.false;
		});

		it('should return 400 when string is passed for number for QueryParam', async () => {

			let observedEvent;
			let observedQ;

			@WebService()
			class FakeApp {
				@Get('/foo')
				getX(@QueryParam('q') q: number, ev: WebEvent) { // note they are swapped
					observedEvent = ev;
					observedQ = q;

					return Promise.resolve({ ok: true });
				}
			}

			await teststrap(FakeApp)
				.get('/foo?q=baz')
				.expect(400)
				;

			expect(observedEvent).to.be.undefined;
			expect(observedQ).to.be.undefined;
		});

		it('should return 200 when number QueryParam is not present', async () => {

			let observedEvent;
			let observedQ;

			@WebService()
			class FakeApp {
				@Get('/foo')
				getX(@QueryParam('q') q: number, ev: WebEvent) { // note they are swapped
					observedEvent = ev;
					observedQ = q;

					return Promise.resolve({ ok: true });
				}
			}

			await teststrap(FakeApp)
				.get('/foo')
				.expect(200)
				;

			expect(observedEvent).to.exist;
			expect(observedQ).to.be.undefined;
		});

		it('QueryParam should allow for default values', async () => {

			let observedEvent;
			let observedQ;

			@WebService()
			class FakeApp {
				@Get('/foo')
				getX(@QueryParam('q', { default: 123 }) q: number, ev: WebEvent) { // note they are swapped
					observedEvent = ev;
					observedQ = q;

					return Promise.resolve({ ok: true });
				}
			}

			await teststrap(FakeApp)
				.get('/foo')
				.expect(200)
				;

			expect(observedEvent).to.exist;
			expect(observedQ).to.equal(123);
		});

		it('should provide parameters that are inherited via controller mounting', async () => {
			let observedTopicID;
			let observedMessageID;

			@Controller()
			class SubController {
				@Get('/messages/:messageID')
				getX(@PathParam() topicID: string, @PathParam() messageID: string) {
					observedTopicID = topicID;
					observedMessageID = messageID;

					return Promise.resolve({ ok: true });
				}
			}

			@WebService()
			class FakeApp {
				@Mount('/topics/:topicID')
				sub!: SubController;
			}

			await teststrap(FakeApp)
				.get('/topics/futopic/messages/barmessage')
				.expect(200, { ok: true })
				;

			expect(observedTopicID).to.equal('futopic');
			expect(observedMessageID).to.equal('barmessage');
		});

		it.skip('should provide parameters that are inherited via controller mounting (no decorator hints)', async () => {
			let observedTopicID;
			let observedMessageID;

			@Controller()
			class SubController {
				@Get('/messages/:messageID')
				getX(topicID: string, messageID: string) {
					observedTopicID = topicID;
					observedMessageID = messageID;

					return Promise.resolve({ ok: true });
				}
			}

			@WebService()
			class FakeApp {
				@Mount('/topics/:topicID')
				sub!: SubController;
			}

			await teststrap(FakeApp)
				.get('/topics/futopic/messages/barmessage')
				.expect(200, { ok: true })
				;

			expect(observedTopicID).to.equal('futopic');
			expect(observedMessageID).to.equal('barmessage');
		});

		it('should provide parameters that are inherited via controller prefix', async () => {
			let observedTopicID;
			let observedMessageID;

			@Controller('/:topicID')
			class SubController {
				@Get('/messages/:messageID')
				getX(@PathParam() topicID: string, @PathParam() messageID: string) {
					observedTopicID = topicID;
					observedMessageID = messageID;

					return Promise.resolve({ ok: true });
				}
			}

			@WebService()
			class FakeApp {
				@Mount('/topics')
				sub!: SubController;
			}

			await teststrap(FakeApp)
				.get('/topics/futopic/messages/barmessage')
				.expect(200, { ok: true })
				;

			expect(observedTopicID).to.equal('futopic');
			expect(observedMessageID).to.equal('barmessage');
		});

		it.skip('should provide parameters that are inherited via controller prefix (no decorator hints)', async () => {
			let observedTopicID;
			let observedMessageID;

			@Controller('/:topicID')
			class SubController {
				@Get('/messages/:messageID')
				getX(topicID: string, messageID: string) {
					observedTopicID = topicID;
					observedMessageID = messageID;

					return Promise.resolve({ ok: true });
				}
			}

			@WebService()
			class FakeApp {
				@Mount('/topics')
				sub!: SubController;
			}

			await teststrap(FakeApp)
				.get('/topics/futopic/messages/barmessage')
				.expect(200, { ok: true })
				;

			expect(observedTopicID).to.equal('futopic');
			expect(observedMessageID).to.equal('barmessage');
		});

		it('should support binding @QueryParam', async () => {
			let observedQ;
			@WebService()
			class FakeApp {
				@Get('/foo')
				getX(@QueryParam('q') q: string) {
					observedQ = q;

					return Promise.resolve({ ok: true });
				}
			}

			await teststrap(FakeApp)
				.get('/foo?q=baz')
				.expect(200, { ok: true })
				;

			expect(observedQ).to.equal('baz');
		});

		it('should support binding @QueryParams', async () => {
			let observedQ, observedR;
			@WebService()
			class FakeApp {
				@Get('/foo')
				getX(@QueryParams() q: QueryParamMap) {
					observedQ = q.q;
					observedR = q.r;

					return Promise.resolve({ ok: true });
				}
			}

			await teststrap(FakeApp)
				.get('/foo?q=baz&r=bar')
				.expect(200, { ok: true })
				;

			expect(observedQ).to.equal('baz');
			expect(observedR).to.equal('bar');
		});

		it('should be able to inject @Body()', async () => {
			interface MyRequestType {
				zoom: number;
			}

			let observedZoom = null;

			@WebService()
			class FakeApp {
				@Post('/foo')
				getX(@Body() body: MyRequestType) {
					observedZoom = body.zoom;
					return Promise.resolve({ ok: true });
				}
			}

			await teststrap(FakeApp)
				.post('/foo')
				.send({ zoom: 123 })
				.expect(200, { ok: true })
				;

			expect(observedZoom).to.equal(123);
		});

		it('should be able to inject @Body() on non-first parameters', async () => {
			interface MyRequestType {
				zoom: number;
			}

			let observedZoom = null;

			@WebService()
			class FakeApp {
				@Post('/foo/:id')
				getX(id: string, @Body() body: MyRequestType) {
					observedZoom = body.zoom;
					return Promise.resolve({ ok: true });
				}
			}

			await teststrap(FakeApp)
				.post('/foo/abc')
				.send({ zoom: 123 })
				.expect(200, { ok: true })
				;

			expect(observedZoom).to.equal(123);
		});

		it('should follow parent controller\'s path prefix while dealing with mounted controllers', async () => {
			let observedZoom;

			interface MyRequestType {
				zoom: number;
			}
			@Controller('/ghi')
			class SubController {
				@Post('/jkl', { middleware: [bodyParser.json()] })
				getX(@Body() body: MyRequestType) {
					observedZoom = body.zoom;
					return Promise.resolve({ ok: true });
				}
			}

			@Controller('/abc')
			class TestController {
				@Get('wat')
				wat() { }

				@Mount('def')
				subcontroller!: SubController;
			}

			@WebService()
			class FakeApp {
				@Mount() test!: TestController;
			}

			await teststrap(FakeApp)
				.post('/abc/def/ghi/jkl')
				.send({ zoom: 123 })
				.expect(200, { ok: true })
				;

			expect(observedZoom).to.equal(123);
		});

		it('mounted controllers should inherit middleware from parent controller', async () => {
			let observedZoom;

			interface MyRequestType {
				zoom: number;
			}
			@Controller('/ghi')
			class SubController {
				@Post('/jkl', { middleware: [bodyParser.json()] })
				getX(@Body() body: MyRequestType) {
					observedZoom = body.zoom;
					return Promise.resolve({ ok: true });
				}
			}

			let counter = 0;
			let counterMiddleware: MiddlewareDefinition = (req, res, next) => {
				++counter;
				next();
			}

			@Controller('/abc', { middleware: [counterMiddleware] })
			class TestController {
				@Get('wat')
				wat() { }

				@Mount('def')
				subcontroller!: SubController;
			}

			@WebService()
			class FakeApp {
				@Mount() test!: TestController;
			}

			await teststrap(FakeApp)
				.post('/abc/def/ghi/jkl')
				.send({ zoom: 123 })
				.expect(200, { ok: true })
				;

			expect(counter).to.equal(1);
			expect(observedZoom).to.equal(123);
		});

		it('instance of mounted controller should be placed into the parent controller field slot', async () => {
			let wasPresent = false;

			@Controller()
			class TestController { present = true; }

			@WebService()
			class FakeApp {
				@Mount() test!: TestController;
				altOnInit() { wasPresent = this.test.present; }
			}

			await teststrap(FakeApp).get('/');
			expect(wasPresent).to.be.true;
		});

		it('globally provided instance of mounted controller should be reused', async () => {
			let matched = false;

			@Controller()
			class TestController { present = true; }

			@WebService({ providers: [TestController] })
			class FakeApp {
				constructor(private injectedController: TestController) { }
				@Mount() test!: TestController;
				altOnInit() { matched = this.test === this.injectedController; }
			}

			await teststrap(FakeApp).get('/');
			expect(matched).to.be.true;
		});

		it('globally provided instance of mounted controller should obey mount prefixes', async () => {
			let matched = false;

			@Controller()
			class TestController { @Get() get() { return 123; } }

			@WebService({ providers: [TestController] })
			class FakeApp {
				constructor(private injectedController: TestController) { }
				@Mount('/test1') test2!: TestController;
				@Mount('/test2') test1!: TestController;
				altOnInit() { matched = this.test1 === this.injectedController && this.test2 === this.injectedController; }
			}

			await teststrap(FakeApp).get('/test1').expect(200, '123');
			await teststrap(FakeApp).get('/test2').expect(200, '123');
			expect(matched).to.be.true;
		});

		it('all paths under a controller should execute middleware', async () => {
			interface MyRequestType {
				zoom: number;
			}

			let counter = 0;
			let counterMiddleware: MiddlewareDefinition = (req, res, next) => {
				++counter;
				next();
			}

			@Controller('/abc', { middleware: [counterMiddleware] })
			class TestController {
				@Get('wat')
				wat() {
					return { ok: true };
				}
			}

			@WebService()
			class FakeApp {
				@Mount() test!: TestController;
			}

			await teststrap(FakeApp)
				.get('/abc/other')
				.send({ zoom: 123 })
				.expect(404)
				;

			expect(counter).to.equal(1);
		});

		it('paths outside of a controller should not execute middleware from that controller', async () => {
			interface MyRequestType {
				zoom: number;
			}

			let counter = 0;
			let counterMiddleware: MiddlewareDefinition = (req, res, next) => {
				++counter;
				next();
			}
			@Controller('', { middleware: [counterMiddleware] })
			class FeatureController {
				@Get('wat')
				get() {
					return { ok: '123' }
				}
			}

			@Controller('/abc')
			class TestController {
				@Get('wat')
				wat() {
					return { ok: '321' };
				}

				@Mount('/feature')
				feature!: FeatureController;
			}

			@WebService()
			class FakeApp {
				@Mount() test!: TestController;
			}

			let test = teststrap(FakeApp)

			await test
				.get('/abc/feature/wat')
				.expect(200, { ok: '123' })
				;

			await test
				.get('/abc/wat')
				.expect(200, { ok: '321' })
				;

			await test
				.get('/abc/feature/wat')
				.expect(200, { ok: '123' })
				;

			expect(counter).to.equal(2);
		});

		it('mounted controllers should properly construct paths when some lead with slash', async () => {
			let observedZoom;

			interface MyRequestType {
				zoom: number;
			}
			@Controller('')
			class SubController {
				@Post('/ghi', { middleware: [bodyParser.json()] })
				getX(@Body() body: MyRequestType) {
					observedZoom = 123;
					return Promise.resolve({ ok: true });
				}
			}

			let counter = 0;
			let counterMiddleware: MiddlewareDefinition = (req, res, next) => {
				++counter;
				next();
			}

			@Controller('/abc', { middleware: [counterMiddleware] })
			class TestController {
				@Get('/wat')
				wat() { }

				@Mount('/def')
				subcontroller!: SubController;
			}

			@WebService()
			class FakeApp {
				@Mount() test!: TestController;
			}

			await teststrap(FakeApp)
				.post('/abc/def/ghi')
				.send({ zoom: 123 })
				.expect(200, { ok: true })
				;

			expect(counter).to.equal(1);
			expect(observedZoom).to.equal(123);
		});

		it('mounted controllers should properly construct paths on multiple levels', async () => {
			let observedZoom;
			let counter = 0;
			let counterMiddleware: MiddlewareDefinition = (req, res, next) => {
				++counter;
				next();
			}

			interface MyRequestType {
				zoom: number;
			}

			@Controller('', { middleware: [counterMiddleware] })
			class ApiController {
				@Post('/info', { middleware: [bodyParser.json()] })
				getX(@Body() body: MyRequestType) {
					observedZoom = body.zoom;
					return Promise.resolve({ ok: true });
				}
			}

			@Controller()
			class FeatureController {
				@Mount('/api')
				api!: ApiController
			}

			@Controller()
			class TestController {
				@Get('')
				get() {
					return { stuff: 123 };
				}

				@Mount('feature')
				subcontroller!: FeatureController;
			}

			@WebService()
			class FakeApp {
				@Mount() test!: TestController;
			}

			let test = teststrap(FakeApp);

			await test
				.get('/')
				.expect(200)
				;

			await test
				.post('/feature/api/info')
				.send({ zoom: 123 })
				.expect(200, { ok: true })
				;

			expect(observedZoom).to.equal(123);
			expect(counter).to.equal(1);
		});

		it('should be able to inject WebEvent instead of request/response', async () => {
			let observedEvent: WebEvent | undefined;

			@WebService()
			class FakeApp {
				@Post('/foo')
				getX(ev: WebEvent) {
					observedEvent = ev;
					return Promise.resolve({ ok: true });
				}
			}

			await teststrap(FakeApp)
				.post('/foo')
				.send({ zoom: 123 })
				.expect(200, { ok: true })
				;

			expect(observedEvent).to.exist;
			expect(observedEvent).to.be.instanceOf(WebEvent);
			expect(observedEvent!.request).to.not.be.undefined;
			expect(observedEvent!.response).to.not.be.undefined;
		});

		it('should support interceptors', async () => {
			@WebService({
				server: {
					interceptors: [ async (action, ...args) => ({ ...await action(...args), intercepted: true }) ]
				}
			})
			class FakeApp { 
				@Get('/projects/:id')
				getX(id: number) {
					return { id, name: 'Foo' };
				}
			}

			await teststrap(FakeApp)
				.get('/projects/123')
				.expect(200, { id: 123, name: 'Foo', intercepted: true })
			;
		});

		it('should nest multiple interceptors', async () => {
			let observed = '';

			@WebService({
				server: {
					interceptors: [ 
						async (action, ...args) => {
							observed += '1';
							return await action(...args)
						},
						async (action, ...args) => {
							observed += '2';
							return await action(...args)
						},
						async (action, ...args) => {
							observed += '3';
							return await action(...args)
						}
					]
				}
			})
			class FakeApp { 
				@Get('/projects/:id')
				getX(id: number) {
					observed += '4';
					return { id, name: 'Foo' };
				}
			}

			await teststrap(FakeApp)
				.get('/projects/123')
				.expect(200, { id: 123, name: 'Foo' })
			;

			expect(observed).to.equal('1234');
		});

		it('interceptor can skip call', async () => {
			@WebService({
				server: {
					interceptors: [ 
						async () => {
							throw new HttpError(401, { error: 'unauthorized' });
						}
					]
				}
			})
			class FakeApp { 
				@Get('/projects/:id')
				getX(id: number) {
					return { id, name: 'Foo' };
				}
			}

			await teststrap(FakeApp)
				.get('/projects/123')
				.expect(401, { error: 'unauthorized' })
			;
		});

		it('should support POST', async () => {
			await teststrap(fakeAppVarietyOfMethods())
				.post('/foo')
				.expect(200, { foo: "post" })
				;
		});

		it('should support PUT', async () => {
			await teststrap(fakeAppVarietyOfMethods())
				.put('/foo')
				.expect(200, { foo: "put" })
				;
		});

		it('should support PATCH', async () => {
			await teststrap(fakeAppVarietyOfMethods())
				.patch('/foo')
				.expect(200, <any>{ foo: "patch" })
				;
		});

		it('should support DELETE', async () => {
			await teststrap(fakeAppVarietyOfMethods())
				.delete('/foo')
				.expect(200, { foo: "delete" })
				;
		});

		it('should support OPTIONS', async () => {
			await teststrap(fakeAppVarietyOfMethods())
				.options('/foo')
				.expect(200, { foo: "options" })
				;
		});

		it('should pass bare returned data to engine.sendJsonBody', async () => {
			await teststrap(fakeAppVarietyOfMethods())
				.get('/json/bare')
				.expect('Content-Type', /^application\/json/)
				.expect(200, { foo: 123 })
				;
		});

		it('should pass raw Response data to engine.sendJsonBody', async () => {
			await teststrap(fakeAppVarietyOfMethods())
				.get('/json/response')
				.expect('Content-Type', /^application\/json/)
				.expect(200, { foo: 123 })
				;
		});
	});
})<|MERGE_RESOLUTION|>--- conflicted
+++ resolved
@@ -8,6 +8,8 @@
 import { HttpError } from '@alterior/common';
 import { Application } from '@alterior/runtime';
 import { Response } from './response';
+import { IncomingMessage, ServerResponse } from 'http';
+import { InterceptedAction } from './web-server-options';
 
 let nextFreePort = 10010;
 
@@ -17,15 +19,9 @@
 			port: nextFreePort++,
 			silent: true,
 			middleware: [
-<<<<<<< HEAD
-				(req, res, next) => {
+				(req: IncomingMessage, res: ServerResponse, next: () => {}) => {
 					res.setHeader('Content-Type', 'application/json');
 					next();
-=======
-				(req, res, next) => { 
-					res.setHeader('Content-Type', 'application/json'); 
-					next(); 
->>>>>>> fa83e723
 				}
 			]
 		}
@@ -275,11 +271,7 @@
 				@Get('/foo', {
 					middleware: [
 						(req, res, next) => {
-<<<<<<< HEAD
 							(req as any).fun = 'funfun';
-=======
-							req['fun'] = 'funfun';
->>>>>>> fa83e723
 							next();
 						}
 					]
@@ -299,12 +291,8 @@
 			@WebService({
 				server: {
 					middleware: [
-						['/foo', (req, res, next) => {
-<<<<<<< HEAD
+						['/foo', (req: IncomingMessage, res: ServerResponse, next: () => {}) => {
 							(req as any).fun = 'funfun';
-=======
-							req['fun'] = 'funfun';
->>>>>>> fa83e723
 							next();
 						}]
 					]
@@ -1119,7 +1107,7 @@
 		it('should support interceptors', async () => {
 			@WebService({
 				server: {
-					interceptors: [ async (action, ...args) => ({ ...await action(...args), intercepted: true }) ]
+					interceptors: [ async (action: InterceptedAction, ...args: any[]) => ({ ...await action(...args), intercepted: true }) ]
 				}
 			})
 			class FakeApp { 
@@ -1141,15 +1129,15 @@
 			@WebService({
 				server: {
 					interceptors: [ 
-						async (action, ...args) => {
+						async (action: InterceptedAction, ...args: any[]) => {
 							observed += '1';
 							return await action(...args)
 						},
-						async (action, ...args) => {
+						async (action: InterceptedAction, ...args: any[]) => {
 							observed += '2';
 							return await action(...args)
 						},
-						async (action, ...args) => {
+						async (action: InterceptedAction, ...args: any[]) => {
 							observed += '3';
 							return await action(...args)
 						}
