import { Injector, Provider, Type } from "@alterior/di";
import { ALT_ON_INIT, ALT_ON_START, ALT_ON_STOP, fireLifecycleEvent, handleLegacyLifecycleEvent } from '@alterior/runtime';
import { ALT_ON_LISTEN, ControllerAnnotation, ControllerOptions, MiddlewareDefinition, MountOptions } from "./metadata";
import { RouteReflector } from "./metadata/route-reflector-private";
import { prepareMiddleware } from "./middleware";
import { RouteInstance } from "./route-instance";
import { WebServer } from "./web-server";

export interface ControllerContext {
	pathPrefix?: string;
}

/**
 * Represents an instance of a controller, which can be used to handle requests.
 */
export class ControllerInstance {
	constructor(
		readonly server: WebServer,
		readonly type: Function,
		readonly injector: Injector,
		readonly routeTable: any[],
		pathPrefix: string = '',
		readonly isModule = false
	) {
		this.instance = this.injector.get(<Type<any>>this.type);
		this.options = ControllerAnnotation.getForClass(this.type)?.options ?? {};
		this.pathPrefix = this.combinePaths(pathPrefix, this.options.basePath);
		this.routes = this.findRoutes();

		// Ensure indexes are valid.

<<<<<<< HEAD
		this.middleware = [...(this.options?.middleware ?? [])];
		let invalidIndex = this.middleware.findIndex(x => !x);
		if (invalidIndex >= 0)
			throw new Error(`Controller '${this.type}' provided null/undefined middleware at position ${invalidIndex}`);
=======
	get middleware() {
		let middleware : MiddlewareDefinition[] = [];
		if (this.options.middleware)
			middleware = middleware.concat(this.options.middleware);
		if (this.options.globalMiddleware)
			middleware = middleware.concat(this.options.globalMiddleware);
>>>>>>> 23175e7d

	}

	readonly middleware: MiddlewareDefinition[];
	readonly pathPrefix: string;

	readonly instance: any;
	readonly routes: RouteInstance[];
	private _controllers: ControllerInstance[] = [];
	readonly options: ControllerOptions;

	private findRoutes() {

		// Reflect upon our routes

		let routeReflector = new RouteReflector(this.instance);
		let routeDefinitions = routeReflector.routes;

		for (let mount of routeReflector.mounts) {
			let controller = mount.controller;
			let mountInjector = this.injector;
			let providers: Provider[] = (mount.options || {} as MountOptions).providers || [];
			let existingInstance = mountInjector.get(<Type<any>>controller, null);

			// If the controller is not provided by the injector, or if the mounter has customized the providers,
			// then create a new injector that can provide the controller 

			if (!existingInstance || providers.length > 0) {
				providers.push(controller as Provider);
				try {
					mountInjector = Injector.resolveAndCreate(providers, this.injector);
				} catch (e) {
					console.error(`Failed to resolve and create dependency injector for mount with path '${mount.path}'`);
					console.error(e);
					throw e;
				}
			}

			let subPrefix = this.combinePaths(
				this.pathPrefix,
				mount.path
			);

			let instance = new ControllerInstance(
				this.server,
				controller,
				mountInjector,
				this.routeTable,
				subPrefix
			);

			this.controllers.push(instance);
			this.instance[mount.propertyKey] = instance.instance;
		}

		// Register all of our routes with the web server

		return routeDefinitions.map(
			definition => new RouteInstance(
				this.server,
				this.instance,
				this.injector,
				this.middleware,
				this.options.preRouteMiddleware ?? [], 
				this.options.postRouteMiddleware ?? [],
				this.options.interceptors ?? [],
				this.group,
				this.type,
				this.routeTable,
				definition
			)
		);
	}

	combinePaths(...paths: (string | undefined)[]) {
		let finalPath = '';

		for (let path of paths) {
			let segment = path ? path.replace(/^\/|\/$/g, '') : undefined;
			if (segment)
				finalPath += `/${segment}`;
		}

		finalPath = finalPath.replace(/^\/|\/$/g, '');

		if (!finalPath || finalPath === '/')
			return '';

		return '/' + finalPath;
	}

	get controllers() {
		return this._controllers;
	}

	get group(): string {
		let controllerGroup: string | undefined = undefined;

		if (this.options && this.options.group) {
			controllerGroup = this.options.group;
		} else {
			controllerGroup = this.type.name.replace(/Controller$/, '');
			controllerGroup = controllerGroup.charAt(0).toLowerCase() + controllerGroup.slice(1);
		}

		return controllerGroup;
	}

	private prepareMiddleware(): any[] {
		// Load up the defined middleware for this route
		let middleware = this.middleware;

		// Ensure indexes are valid.

		let invalidIndex = middleware.findIndex(x => !x);
		if (invalidIndex >= 0)
			throw new Error(`Controller '${this.type}' provided null middleware at position ${invalidIndex}`);

		// Prepare the middlewares (if they are DI middlewares, they get injected)

		return middleware.map(x => prepareMiddleware(this.injector, x));
	}

	private _initialized = false;

	async initialize() {
		if (this._initialized)
			return;

		this._initialized = true;

		if (!this.isModule)
			await this.fireLifecycleEvent(ALT_ON_INIT);

		for (let controller of this.controllers)
			await controller.initialize();
	}

	async start() {
		if (!this.isModule)
			await this.fireLifecycleEvent(ALT_ON_START);
	}

	/**
	 * Notify the controller that it's web service is now listening to the desired port
	 * @param server 
	 */
	async listen(server: WebServer) {
		await this.fireLifecycleEvent(ALT_ON_LISTEN);
	}

	async stop() {
		if (!this.isModule)
			await this.fireLifecycleEvent(ALT_ON_STOP);
	}

	/**
	 * Fire a particular lifecycle event on this controller. You should only call this directly if you are 
	 * implementing custom lifecycle events.
	 * 
	 * @param eventName The event to fire
	 */
	async fireLifecycleEvent(eventName: symbol) {
		if (this.instance) {
			await fireLifecycleEvent(this.instance, eventName);
			handleLegacyLifecycleEvent(this.server.logger, this.instance, eventName);
		}
	}

	mount(webServer: WebServer) {
		WebServer.register(this.instance, this.server);

		for (let middleware of this.prepareMiddleware())
			webServer.engine.addConnectMiddleware(this.pathPrefix, middleware);

		this.routes.forEach(r => r.mount(this.pathPrefix));
		this.controllers.forEach(c => c.mount(webServer));

	}
}<|MERGE_RESOLUTION|>--- conflicted
+++ resolved
@@ -29,23 +29,12 @@
 
 		// Ensure indexes are valid.
 
-<<<<<<< HEAD
-		this.middleware = [...(this.options?.middleware ?? [])];
 		let invalidIndex = this.middleware.findIndex(x => !x);
 		if (invalidIndex >= 0)
 			throw new Error(`Controller '${this.type}' provided null/undefined middleware at position ${invalidIndex}`);
-=======
-	get middleware() {
-		let middleware : MiddlewareDefinition[] = [];
-		if (this.options.middleware)
-			middleware = middleware.concat(this.options.middleware);
-		if (this.options.globalMiddleware)
-			middleware = middleware.concat(this.options.globalMiddleware);
->>>>>>> 23175e7d
-
-	}
-
-	readonly middleware: MiddlewareDefinition[];
+
+	}
+
 	readonly pathPrefix: string;
 
 	readonly instance: any;
@@ -104,7 +93,6 @@
 				this.server,
 				this.instance,
 				this.injector,
-				this.middleware,
 				this.options.preRouteMiddleware ?? [], 
 				this.options.postRouteMiddleware ?? [],
 				this.options.interceptors ?? [],
@@ -114,6 +102,16 @@
 				definition
 			)
 		);
+	}
+
+	get middleware() {
+		let middleware : MiddlewareDefinition[] = [];
+		if (this.options.middleware)
+			middleware = middleware.concat(this.options.middleware);
+		if (this.options.globalMiddleware)
+			middleware = middleware.concat(this.options.globalMiddleware);
+
+		return middleware;
 	}
 
 	combinePaths(...paths: (string | undefined)[]) {
