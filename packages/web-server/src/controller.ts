<<<<<<< HEAD
import { Injector, Provider, Type } from "@alterior/di";
import { ALT_ON_LISTEN, ControllerAnnotation, ControllerOptions, MiddlewareDefinition, MountOptions } from "./metadata";
import { RouteReflector } from "./metadata/route-reflector-private";
import { prepareMiddleware } from "./middleware";
import { WebServer } from "./web-server";
import { RouteInstance } from "./route-instance";
import { ALT_ON_INIT, ALT_ON_START, ALT_ON_STOP, fireLifecycleEvent, handleLegacyLifecycleEvent } from '@alterior/runtime';
=======
import { WebServer } from "./web-server";
import { Provider, ReflectiveInjector, Injector } from "@alterior/di";
import { RouteInstance } from './route';
import { ControllerAnnotation, ControllerOptions, MountOptions, RouteReflector, MiddlewareDefinition } from "./metadata";
import { prepareMiddleware } from "./middleware";
import { ConnectMiddleware } from "./web-server-engine";
>>>>>>> fa83e723

export interface ControllerContext {
	pathPrefix?: string;
}

/**
 * Represents an instance of a controller, which can be used to handle requests.
 */
export class ControllerInstance {
	constructor(
		readonly server: WebServer,
		readonly type: Function,
		readonly injector: Injector,
		readonly routeTable: any[],
		pathPrefix: string = '',
		readonly isModule = false
	) {
		this.instance = this.injector.get(<Type<any>>this.type);
		this.options = ControllerAnnotation.getForClass(this.type)?.options ?? {};
		this.pathPrefix = this.combinePaths(pathPrefix, this.options.basePath);
		this.routes = this.findRoutes();

		// Ensure indexes are valid.

		this.middleware = [...(this.options?.middleware ?? [])];
		let invalidIndex = this.middleware.findIndex(x => !x);
		if (invalidIndex >= 0)
			throw new Error(`Controller '${this.type}' provided null/undefined middleware at position ${invalidIndex}`);

	}

	readonly middleware: MiddlewareDefinition[];
	readonly pathPrefix: string;

	readonly instance: any;
	readonly routes: RouteInstance[];
	private _controllers: ControllerInstance[] = [];
	readonly options: ControllerOptions;

	private findRoutes() {

		// Reflect upon our routes

		let routeReflector = new RouteReflector(this.instance);
		let routeDefinitions = routeReflector.routes;

		for (let mount of routeReflector.mounts) {
			let controller = mount.controller;
			let mountInjector = this.injector;
			let providers: Provider[] = (mount.options || {} as MountOptions).providers || [];
			let existingInstance = mountInjector.get(<Type<any>>controller, null);

			// If the controller is not provided by the injector, or if the mounter has customized the providers,
			// then create a new injector that can provide the controller 

			if (!existingInstance || providers.length > 0) {
				providers.push(controller as Provider);
				try {
					mountInjector = Injector.resolveAndCreate(providers, this.injector);
				} catch (e) {
					console.error(`Failed to resolve and create dependency injector for mount with path '${mount.path}'`);
					console.error(e);
					throw e;
				}
			}

			let subPrefix = this.combinePaths(
				this.pathPrefix,
				mount.path
			);

			let instance = new ControllerInstance(
				this.server,
				controller,
				mountInjector,
				this.routeTable,
				subPrefix
			);

			this.controllers.push(instance);
			this.instance[mount.propertyKey] = instance.instance;
		}

		// Register all of our routes with the web server

		return routeDefinitions.map(
			definition => new RouteInstance(
				this.server,
				this.instance,
<<<<<<< HEAD
				this.injector,
				this.middleware,
				this.group,
				this.type,
=======
				this.injector, 
				this.options.preRouteMiddleware ?? [], 
				this.options.postRouteMiddleware ?? [],
				this.options.interceptors ?? [],
				this.group, 
				this.type, 
>>>>>>> fa83e723
				this.routeTable,
				definition
			)
		);
	}

	combinePaths(...paths: (string | undefined)[]) {
		let finalPath = '';

		for (let path of paths) {
			let segment = path ? path.replace(/^\/|\/$/g, '') : undefined;
			if (segment)
				finalPath += `/${segment}`;
		}

		finalPath = finalPath.replace(/^\/|\/$/g, '');

		if (!finalPath || finalPath === '/')
			return '';

		return '/' + finalPath;
	}

	get controllers() {
		return this._controllers;
	}

	get group(): string {
		let controllerGroup: string | undefined = undefined;

		if (this.options && this.options.group) {
			controllerGroup = this.options.group;
		} else {
			controllerGroup = this.type.name.replace(/Controller$/, '');
			controllerGroup = controllerGroup.charAt(0).toLowerCase() + controllerGroup.slice(1);
		}

		return controllerGroup;
	}

<<<<<<< HEAD
	private prepareMiddleware(): any[] {
		// Procure an injector which can handle injecting the middlewares' providers
		let childInjector = Injector.resolveAndCreate(
			<Provider[]>this.middleware.filter(x => Reflect.getMetadata('alterior:middleware', x)),
			this.injector
		);

		// Prepare the middlewares (if they are DI middlewares, they get injected)

		return this.middleware.map(x => prepareMiddleware(childInjector, x));
	}

	private _initialized = false;

	async initialize() {
		if (this._initialized)
			return;

		this._initialized = true;
=======
	private prepareMiddleware() {
		
		// Load up the defined middleware for this route
		let middleware = this.middleware;

		// Ensure indexes are valid.

		let invalidIndex = middleware.findIndex(x => !x);
		if (invalidIndex >= 0)
			throw new Error(`Controller '${this.type}' provided null middleware at position ${invalidIndex}`);

		// Prepare the middlewares (if they are DI middlewares, they get injected)

		this.resolvedMiddleware = middleware.map(x => prepareMiddleware(this.injector, x));
	}

	resolvedMiddleware : ConnectMiddleware[];
>>>>>>> fa83e723

		if (!this.isModule)
			await this.fireLifecycleEvent(ALT_ON_INIT);

		for (let controller of this.controllers)
			await controller.initialize();
	}

	async start() {
		if (!this.isModule)
			await this.fireLifecycleEvent(ALT_ON_START);
	}

	/**
	 * Notify the controller that it's web service is now listening to the desired port
	 * @param server 
	 */
	async listen(server: WebServer) {
		await this.fireLifecycleEvent(ALT_ON_LISTEN);
	}

	async stop() {
		if (!this.isModule)
			await this.fireLifecycleEvent(ALT_ON_STOP);
	}

	/**
	 * Fire a particular lifecycle event on this controller. You should only call this directly if you are 
	 * implementing custom lifecycle events.
	 * 
	 * @param eventName The event to fire
	 */
	async fireLifecycleEvent(eventName: symbol) {
		if (this.instance) {
			await fireLifecycleEvent(this.instance, eventName);
			handleLegacyLifecycleEvent(this.server.logger, this.instance, eventName);
		}
	}

	mount(webServer: WebServer) {
		WebServer.register(this.instance, this.server);

		for (let middleware of this.prepareMiddleware())
			webServer.engine.addConnectMiddleware(this.pathPrefix, middleware);

		this.routes.forEach(r => r.mount(this.pathPrefix));
		this.controllers.forEach(c => c.mount(webServer));

	}
}<|MERGE_RESOLUTION|>--- conflicted
+++ resolved
@@ -1,19 +1,10 @@
-<<<<<<< HEAD
 import { Injector, Provider, Type } from "@alterior/di";
+import { ALT_ON_INIT, ALT_ON_START, ALT_ON_STOP, fireLifecycleEvent, handleLegacyLifecycleEvent } from '@alterior/runtime';
 import { ALT_ON_LISTEN, ControllerAnnotation, ControllerOptions, MiddlewareDefinition, MountOptions } from "./metadata";
 import { RouteReflector } from "./metadata/route-reflector-private";
 import { prepareMiddleware } from "./middleware";
+import { RouteInstance } from "./route-instance";
 import { WebServer } from "./web-server";
-import { RouteInstance } from "./route-instance";
-import { ALT_ON_INIT, ALT_ON_START, ALT_ON_STOP, fireLifecycleEvent, handleLegacyLifecycleEvent } from '@alterior/runtime';
-=======
-import { WebServer } from "./web-server";
-import { Provider, ReflectiveInjector, Injector } from "@alterior/di";
-import { RouteInstance } from './route';
-import { ControllerAnnotation, ControllerOptions, MountOptions, RouteReflector, MiddlewareDefinition } from "./metadata";
-import { prepareMiddleware } from "./middleware";
-import { ConnectMiddleware } from "./web-server-engine";
->>>>>>> fa83e723
 
 export interface ControllerContext {
 	pathPrefix?: string;
@@ -103,19 +94,13 @@
 			definition => new RouteInstance(
 				this.server,
 				this.instance,
-<<<<<<< HEAD
 				this.injector,
 				this.middleware,
-				this.group,
-				this.type,
-=======
-				this.injector, 
 				this.options.preRouteMiddleware ?? [], 
 				this.options.postRouteMiddleware ?? [],
 				this.options.interceptors ?? [],
-				this.group, 
-				this.type, 
->>>>>>> fa83e723
+				this.group,
+				this.type,
 				this.routeTable,
 				definition
 			)
@@ -156,17 +141,19 @@
 		return controllerGroup;
 	}
 
-<<<<<<< HEAD
 	private prepareMiddleware(): any[] {
-		// Procure an injector which can handle injecting the middlewares' providers
-		let childInjector = Injector.resolveAndCreate(
-			<Provider[]>this.middleware.filter(x => Reflect.getMetadata('alterior:middleware', x)),
-			this.injector
-		);
+		// Load up the defined middleware for this route
+		let middleware = this.middleware;
+
+		// Ensure indexes are valid.
+
+		let invalidIndex = middleware.findIndex(x => !x);
+		if (invalidIndex >= 0)
+			throw new Error(`Controller '${this.type}' provided null middleware at position ${invalidIndex}`);
 
 		// Prepare the middlewares (if they are DI middlewares, they get injected)
 
-		return this.middleware.map(x => prepareMiddleware(childInjector, x));
+		return middleware.map(x => prepareMiddleware(this.injector, x));
 	}
 
 	private _initialized = false;
@@ -176,25 +163,6 @@
 			return;
 
 		this._initialized = true;
-=======
-	private prepareMiddleware() {
-		
-		// Load up the defined middleware for this route
-		let middleware = this.middleware;
-
-		// Ensure indexes are valid.
-
-		let invalidIndex = middleware.findIndex(x => !x);
-		if (invalidIndex >= 0)
-			throw new Error(`Controller '${this.type}' provided null middleware at position ${invalidIndex}`);
-
-		// Prepare the middlewares (if they are DI middlewares, they get injected)
-
-		this.resolvedMiddleware = middleware.map(x => prepareMiddleware(this.injector, x));
-	}
-
-	resolvedMiddleware : ConnectMiddleware[];
->>>>>>> fa83e723
 
 		if (!this.isModule)
 			await this.fireLifecycleEvent(ALT_ON_INIT);
