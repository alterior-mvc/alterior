--- conflicted
+++ resolved
@@ -1,12 +1,8 @@
 import express from "express";
-<<<<<<< HEAD
-import { WebEvent } from "./metadata";
-=======
 import * as http from "http";
 import * as net from "net";
 
-import { RouteEvent } from "./metadata";
->>>>>>> f841262b
+import { WebEvent } from "./metadata";
 import { WebServerEngine } from "./web-server-engine";
 
 export class ExpressEngine implements WebServerEngine {
