--- conflicted
+++ resolved
@@ -1,16 +1,11 @@
+import { InjectionToken, provide } from "@alterior/di";
 import { Logger } from "@alterior/logging";
+import { Constructor } from "@alterior/runtime";
+import * as tls from 'tls';
 import { MiddlewareDefinition, WebEvent } from "./metadata";
-<<<<<<< HEAD
-import * as tls from 'tls';
 import { RouteInstance } from "./route-instance";
-import { InjectionToken, provide } from "@alterior/di";
-=======
-import { RouteInstance } from "./route";
-import * as tls from 'tls';
 import { WebServerEngine } from "./web-server-engine";
-import { Constructor } from "@alterior/runtime";
 import { MiddlewareProvider } from "./middleware";
->>>>>>> fa83e723
 
 type Protocol = 'h2'
 	| 'spdy/3.1'
@@ -38,21 +33,18 @@
  */
 export type ParameterDisplayFormatter = (event: WebEvent, value: any, forKey: string) => string;
 
-<<<<<<< HEAD
 export const WEB_SERVER_OPTIONS = new InjectionToken<WebServerOptions>("WEB_SERVER_OPTIONS");
 
 export function provideWebServerOptions(options: WebServerOptions = {}) {
 	return provide(WEB_SERVER_OPTIONS).usingValue(options);
 }
 
-/**
- * Specifies options when setting up a `@WebService` class.
- */
-=======
 export type InterceptedAction = (...args: any[]) => any;
 export type Interceptor = (action: InterceptedAction, ...args: any[]) => any;
 
->>>>>>> fa83e723
+/**
+ * Specifies options when setting up a `@WebService` class.
+ */
 export interface WebServerOptions {
 	/**
 	 * The primary port this service is available on. When TLS is specified via certificate/privateKey
@@ -132,8 +124,6 @@
 	 * Connect-style middleware that should be run before the final request handler
 	 */
     middleware? : MiddlewareDefinition[];
-<<<<<<< HEAD
-=======
 
 	/**
 	 * Connect-style middleware that should be run before route-specific middleware 
@@ -151,7 +141,6 @@
 	 * Wrap the execution of all controller methods. Earlier interceptors run first.
 	 */
 	interceptors?: Interceptor[];
->>>>>>> fa83e723
 
 	/**
 	 * Whether or not to hide exception details from the web response output
