import { InjectionToken, provide } from "@alterior/di";
import { Logger } from "@alterior/logging";
import { Constructor } from "@alterior/runtime";
import * as tls from 'tls';
import { MiddlewareDefinition, WebEvent } from "./metadata";
import { RouteInstance } from "./route-instance";
import { WebServerEngine } from "./web-server-engine";
import { MiddlewareProvider } from "./middleware";

type Protocol = 'h2'
	| 'spdy/3.1'
	| 'spdy/3'
	| 'spdy/2'
	| 'http/1.1'
	| 'http/1.0';

<<<<<<< HEAD
/**
 * Defines the shape of a request reporting function. A function of this shape can be provided via the `requestReporter`
 * option when setting up a `@WebService`.
 */
export type RequestReporter = (reportingEvent: 'starting' | 'finished', event: WebEvent, source: string, logger: Logger) => void;

/**
 * Defines the shape of a request reporting filter function. This can be used to reduce the noise when a large amount of 
 * trivial requests are logged. These can be provided via the `requestReporterFilters` option when setting up a 
 * `@WebService`.
 */
=======
export type RequestReporter = (reportingEvent: 'middleware' | 'starting' | 'finished', event: WebEvent, source: string, logger: Logger) => void;
>>>>>>> 23175e7d
export type RequestReporterFilter = (event: WebEvent, source: string) => boolean;

/**
 * Defines the shape of a function which formats parameters for display while reporting requests via the web server's
 * `Logger`. Can be specified via the `parameterDisplayFormatter` option when setting up a `@WebService`.
 */
export type ParameterDisplayFormatter = (event: WebEvent, value: any, forKey: string) => string;

export const WEB_SERVER_OPTIONS = new InjectionToken<WebServerOptions>("WEB_SERVER_OPTIONS");

export function provideWebServerOptions(options: WebServerOptions = {}) {
	return provide(WEB_SERVER_OPTIONS).usingValue(options);
}

export type InterceptedAction = (...args: any[]) => any;
export type Interceptor = (action: InterceptedAction, ...args: any[]) => any;

/**
 * Specifies options when setting up a `@WebService` class.
 */
export interface WebServerOptions {
	/**
	 * The primary port this service is available on. When TLS is specified via certificate/privateKey
	 * or sniHandler, this is HTTPS. Otherwise it is HTTP. To listen on both HTTPS and 
	 * HTTP, set this field to the secure port and set 
	 */
	port? : number;

	/**
	 * Override the default web server engine
	 */
	engine?: Constructor<WebServerEngine>;

	/**
	 * When using TLS via certificate/privateKey or sniHandler (and thus HTTPS is served), 
	 * this field lets you listen via HTTP on an additional port. If TLS is not configured,
	 * this does nothing.
	 */
	insecurePort?: number;
	
	/**
	 * Specify a certificate to use. To use SNI, do not specify this field,
	 * instead specify sniHandler. 
	 */
	certificate? : string | Buffer;

	/**
	 * Private key for the certificate provided in the `certificate` field. No meaning
	 * if the `certificate` field is not provided.
	 */
	privateKey? : string | Buffer;

	/**
	 * If you need to support SNI, provide an SNI handler here. This is mutually exclusive
	 * with `certificate`
	 * @param hostname 
	 * @returns 
	 */
	sniHandler?: (hostname: string) => Promise<tls.SecureContext>;

	/**
	 * Specify a header (or a set of headers) which will be checked for a request ID when servicing a request. The 
	 * header must be all lowercase when specified here to match (regardless of the case of the incoming header).
	 * 
	 * If found, the value of the header will be used when showing logs that originated within the route handler. 
	 * You can also obtain the request ID using WebEvent.requestId. If unspecified (the default), no request ID header 
	 * is checked and a new UUID is generated for each request instead (which is also what happens when no request ID 
	 * is set).
	 * 
	 * This feature helps to enable distributed tracing when used in a microservices environment. The recommended 
	 * header name to use is 'x-trace'.
	 */
	requestIdHeader? : string | string[];

	/**
	 * The regular expression used to validate request IDs passed in from the outside world via the requestIdHeader. 
	 * If unspecified, the request ID is only accepted if it is a valid UUID.
	 */
	requestIdValidator? : RegExp;

	/**
	 * What protocols should be supported on incoming client connections If not specified, HTTP/2, SPDY and HTTP/1.1 
	 * will all be supported if an SSL certificate is provided. If not, then only HTTP/1.1 will be supported.
	 * 
	 * When listening on both HTTPS and HTTP (via the insecurePort option), you can specify the non-secure protocols
	 * to be supported via the insecureProtocols option.
	 */
	protocols? : Protocol[];

	/**
	 * When listening on both HTTPS and HTTP (via the insecurePort option), this specifies the protocols 
	 * supported by the HTTP port specified by insecurePort. If not specified, only HTTP/1.1 will be supported.
	 */
	insecureProtocols? : Protocol[];

	/**
	 * Connect-style middleware that should be run before the final request handler
	 */
    middleware? : MiddlewareDefinition[];

	/**
	 * Connect-style middleware that should be run before route-specific middleware 
	 * has been run.
	 */
    preRouteMiddleware? : (MiddlewareProvider)[];

	/**
	 * Connect-style middleware that should be run after route-specific middleware 
	 * has been run.
	 */
    postRouteMiddleware? : (MiddlewareProvider)[];

	/**
	 * Wrap the execution of all controller methods. Earlier interceptors run first.
	 */
	interceptors?: Interceptor[];

	/**
	 * Whether or not to hide exception details from the web response output
	 */
    hideExceptions? : boolean;

	/**
	 * By default the requests being processed are reported via the logger.
	 * When silent is true, this is suppressed.
	 */
	silent? : boolean;

	/**
	 * By default when an error occurs while processing
	 * a request, it is reported to the console for inspection.
	 * When silentErrors is true, this is suppressed.
	 */
	silentErrors? : boolean;

	/**
	 * Specify the default handler for a request when no other 
	 * route matches (aka 404). When explicitly set to `null`, 
	 * no default handler will be used (useful when chaining the
	 * Alterior application into a larger application)
	 */
	defaultHandler? : (ev : WebEvent) => void;

	/**
	 * A handler which is run when an error occurs while processing
	 * a request. After the handler is completed, the default error handling
	 * will proceed.
	 */
	onError? : (error : any, event : WebEvent, route : RouteInstance, source : string) => void;

	/**
	 * A handler which is run when an error occurs while processing
	 * a request. When this handler is defined, all default error handling 
	 * is skipped. If you want to observe errors without suppressing the default
	 * error handling, use onError instead.
	 */
	handleError? : (error : any, event : WebEvent, route : RouteInstance, source : string) => void;

	/**
	 * A function responsible for reporting incoming requests to logging. See also
	 * WebServer.setRequestReporter().
	 */
	requestReporter?: RequestReporter;

	/**
	 * A set of filters which determine whether an incoming request should be reported via requestReporter.
	 * See also WebServer.addRequestReporterFilter() and WebServer.removeRequestReporterFilter()
	 */
	requestReporterFilters?: RequestReporterFilter[];

	/**
	 * How long before a request is considered to be running long and should be reported as such
	 * in the logs (in milliseconds). Defaults to 1000.
	 */
	longRequestThreshold?: number;

	/**
	 * How long before a request is considered to be hung and should be reported as such
	 * in the logs (in milliseconds). Defaults to 3000. The request will not be automatically resolved,
	 * this only affects logging.
	 */
	hungRequestThreshold?: number;

	/**
	 * Formatter function used when displaying parameters within logs
	 */
	parameterDisplayFormatter?: ParameterDisplayFormatter;

	/**
	 * A set of parameter names which should be considered sensitive. The values for such parameters will be 
	 * replaced with asterisks in logs.
	 */
	sensitiveParameters?: (string | RegExp)[];

	/**
	 * Placeholder to use when eliding a sensitive parameter value from logs. Defaults to '***'.
	 */
	sensitiveMask?: string;

	/**
	 * Any content within parameter values which matches the given regular expressions will be replaced with asterisks.
	 * Useful for filtering out API keys or other sensitive values with known formats.
	 */
	sensitivePatterns?: RegExp[];

	/**
	 * How many characters does a parameter have to be before it is ellipsized in the log entry for an
	 * incoming request. Applies to query parameters as well as method parameters. Defaults to 100 characters.
	 */
	longParameterThreshold?: number;
}<|MERGE_RESOLUTION|>--- conflicted
+++ resolved
@@ -14,21 +14,17 @@
 	| 'http/1.1'
 	| 'http/1.0';
 
-<<<<<<< HEAD
 /**
  * Defines the shape of a request reporting function. A function of this shape can be provided via the `requestReporter`
  * option when setting up a `@WebService`.
  */
-export type RequestReporter = (reportingEvent: 'starting' | 'finished', event: WebEvent, source: string, logger: Logger) => void;
+export type RequestReporter = (reportingEvent: 'middleware' | 'starting' | 'finished', event: WebEvent, source: string, logger: Logger) => void;
 
 /**
  * Defines the shape of a request reporting filter function. This can be used to reduce the noise when a large amount of 
  * trivial requests are logged. These can be provided via the `requestReporterFilters` option when setting up a 
  * `@WebService`.
  */
-=======
-export type RequestReporter = (reportingEvent: 'middleware' | 'starting' | 'finished', event: WebEvent, source: string, logger: Logger) => void;
->>>>>>> 23175e7d
 export type RequestReporterFilter = (event: WebEvent, source: string) => boolean;
 
 /**
