import type { WebServer } from '../web-server';
<<<<<<< HEAD

import * as http from 'http';
import * as net from 'net';
import { RouteInstance } from '../route-instance';
=======
import { RouteInstance } from '../route';
import { InjectionToken } from '@alterior/di';
import { AnyConstructor } from '@alterior/runtime';
>>>>>>> fa83e723

export interface ServerSentEvent {
	event?: string;
	data?: any;
	id?: string;
	retry?: number;
}

export interface QueryParamMap {
	[key: string]: string | string[] | QueryParamMap | QueryParamMap[] | undefined;
}

export interface WebRequest extends http.IncomingMessage {
	params?: Record<string, string>;
	query?: QueryParamMap;
	socket: net.Socket;
	session?: Record<string, any>;
	body?: any;
	path?: string;
}

/**
 * Represents 
 */
export class WebEvent<
	RequestT extends WebRequest = WebRequest, 
	ResponseT extends http.ServerResponse = http.ServerResponse
> {
	constructor(request: RequestT, response: ResponseT) {		
		this.request = request;
		this.response = response;
        if (this.request.socket) {
			this.request.socket.setMaxListeners(0);
			let handler = () => this.connected = false;
		    this.request.socket.on('close', handler);
			response.addListener('finish', () => {
				this.connected = false;
				this.request.socket.off('close', handler);
			})
		}

	}

	request: RequestT;
	response: ResponseT;
	controller: any;
	server?: WebServer;
	route?: RouteInstance;

	requestId?: string;

	inject<T>(token: InjectionToken<T> | AnyConstructor<T>): T {
		return this.server.injector.get(token);
	}

	static inject<T>(token: InjectionToken<T> | AnyConstructor<T>): T {
		return this.current.inject(token);
	}

	/**
	 * An arbitrary place to store metadata regarding this request. 
	 * Preferable to use this as opposed to directly attaching 
	 * properties for performance reasons.
	 */
	metadata: Record<string | symbol, any> = {};
	
	/**
	 * Is the client still connected?
	 */
	connected = true;

	static get current(): WebEvent {
		return Zone.current.get('@alterior/web-server:WebEvent.current');
	}

	context<T>(callback: () => T): T {
		return WebEvent.with(this, callback);
	}

	static get request() {
		return this.current?.request;
	}

	static get response() {
		return this.current?.response;
	}

	static get controller() {
		return this.current?.controller;
	}

	/**
	 * Send a server-sent-event to the client as part of a "text/event-stream" response
	 * @param event 
	 */
	async sendEvent(event: ServerSentEvent) {
        if (!WebEvent.current)
            throw new Error(`WebSocket.start() can only be called while handling an incoming HTTP request`);
        
		let contentType = WebEvent.response.getHeader('content-type');

		if (contentType !== 'text/event-stream' && WebEvent.response.headersSent)
			throw new Error(`Cannot send server-sent-event, headers are already sent and content type is not text/event-stream (it is '${contentType}')`);

		if (!WebEvent.response.headersSent) {
			WebEvent.response.statusCode = 200;
			WebEvent.response.setHeader('Content-Type', 'text/event-stream');
			WebEvent.response.setHeader('Cache-Control', 'no-cache');
			WebEvent.response.removeHeader('Transfer-Encoding');
			WebEvent.response.flushHeaders();
		}
		
		let lines: string[] = [];

		if (event.event)
			lines.push(`event: ${event.event}`);
		if (event.id)
			lines.push(`id: ${event.id}`);
		if (event.retry)
			lines.push(`retry: ${event.retry}`);

		if (event.data) {
			lines.push(`data: ${JSON.stringify(event.data)}`);
		}

		WebEvent.request.socket.write(`${lines.join("\n")}\n\n`);
	}

	static async sendEvent(event: ServerSentEvent) {
		WebEvent.current.sendEvent(event);
	}

	/**
	 * Is the client still connected?
	 */
	static get connected() {
		return this.current.connected;
	}

	static with<T, RequestT extends WebRequest, ResponseT extends http.ServerResponse>(routeEvent: WebEvent<RequestT, ResponseT>, callback: () => T): T {
		let zone = Zone.current.fork({
			name: `WebEventZone`,
			properties: {
				'@alterior/web-server:WebEvent.current': routeEvent
			}
		});

		return zone.run(callback);
	}
}<|MERGE_RESOLUTION|>--- conflicted
+++ resolved
@@ -1,14 +1,10 @@
+import { InjectionToken } from '@alterior/di';
+import { AnyConstructor } from '@alterior/runtime';
+import { RouteInstance } from '../route-instance';
 import type { WebServer } from '../web-server';
-<<<<<<< HEAD
 
 import * as http from 'http';
 import * as net from 'net';
-import { RouteInstance } from '../route-instance';
-=======
-import { RouteInstance } from '../route';
-import { InjectionToken } from '@alterior/di';
-import { AnyConstructor } from '@alterior/runtime';
->>>>>>> fa83e723
 
 export interface ServerSentEvent {
 	event?: string;
