--- conflicted
+++ resolved
@@ -1,21 +1,10 @@
-<<<<<<< HEAD
-import { Annotation, AnnotationDecorator, MetadataName } from "@alterior/annotations";
-import { Constructor, BuiltinLifecycleEvents } from "@alterior/runtime";
-import { IncomingMessage, ServerResponse } from "http";
-
-export let CONTROLLER_CLASSES = [];
-
-export type MiddlewareFunction = (req: IncomingMessage, res: ServerResponse, next: () => void) => void;
-export type MiddlewareDefinition = Constructor<any> | MiddlewareFunction | [ string, MiddlewareFunction ];
-=======
 import { Annotation, MetadataName } from "@alterior/annotations";
+import { BuiltinLifecycleEvents } from "@alterior/runtime";
 import { MiddlewareProvider } from "../middleware";
 import { Interceptor } from "../web-server-options";
 
 export let CONTROLLER_CLASSES = [];
-
 export type MiddlewareDefinition = MiddlewareProvider | [ string, MiddlewareProvider ];
->>>>>>> fa83e723
 
 export interface ControllerOptions {
 	/**
