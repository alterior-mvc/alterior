--- conflicted
+++ resolved
@@ -2,19 +2,12 @@
 import { MetadataName } from "@alterior/annotations";
 import { ModuleOptions, Module, Optional, ReflectiveInjector } from "@alterior/di";
 import { WebServerOptions } from "./web-server-options";
-<<<<<<< HEAD
-import { ApplicationOptions, AppOptions, Service } from "@alterior/runtime";
+import { ApplicationOptions, AppOptions, Application, RolesService, Service } from "@alterior/runtime";
 import { Controller } from "./metadata";
-import { AnnotationDecorator } from '@alterior/annotations';
 import { WebServiceCompiler } from './web-service-compiler';
-=======
-import { ApplicationOptions, AppOptions, Application, RolesService } from "@alterior/runtime";
-import { Controller } from "./metadata";
-import { AnnotationDecorator } from '@alterior/annotations';
 import { Logger, LoggingModule } from '@alterior/logging';
 import { WebServer } from './web-server';
 import { ControllerInstance } from './controller';
->>>>>>> 23314899
 
 /**
  * Options for the web service. Available options are a superset 
