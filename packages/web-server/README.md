# @alterior/web-server

[![Version](https://img.shields.io/npm/v/@alterior/web-server.svg)](https://www.npmjs.com/package/@alterior/web-server)

A framework for building HTTP services in Typescript. Build REST APIs with this. 

## Getting started

Install the Alterior runtime, the DI library, and the web-server module:

```
npm install reflect-metadata
npm install @alterior/runtime @alterior/di @alterior/web-server
```

## Configuring Typescript 

You must enable `enableExperimentalDecorators` and `emitDecoratorMetadata`,
and `esModuleInterop` Typescript compiler options to use this library. Do
this within `tsconfig.json`:

```json
{
    "compilerOptions": {
        "enableExperimentalDecorators": true,
        "emitDecoratorMetadata": true,
        "esModuleInterop": true
    }
}
```

## A minimal example

For simple use cases, you can build a web service using Alterior in a single file:

```typescript
// my-web-service.ts

import { WebService } from '@alterior/web-server';

@WebService({
    providers: []
})
export class MyWebService implements OnInit {
    @Get('/version')
    version() {
        return { version: "1.0.0" };
    }

    @Get('/')
    version() {
        return { hello: 'world' };
    }
}

Application.bootstrap(MyWebService);
```

## How do I run it?

# Additional Features

Make an entry point for your application if you don't already have one:

```typescript
// main.ts 

import 'reflect-metadata';

import { Application } from '@alterior/runtime';
import { MyWebService } from './my-web-service';

Application.bootstrap(MyWebService);
```

After you compile your application using Typescript, run your app using Node.js:

```
node dist/main
```

You should use NPM scripts to manage building, testing and running your application per the conventions of the Node.js community.

## Mechanics of `@WebService`

When classes marked `@WebService()` are bootstrapped as part of an Alterior application (via `Application#bootstrap()`), a new Alterior role is registered with [`RolesService`](../runtime/README.md#roles) which is responsible for starting up and shutting down a web server using one of the supported WebEngines (currently Express and Fastify). The class itself acts both as a `@Module()` and the root `@Controller()` of the service. The class can then use `@Mount()` to add additional controllers to the service. Each `@WebService()` has its own separate server instance, which means you can host multiple web services (on different ports) within the same overall application. Each service will be given its own role which can be controlled independently.

## Delegation via Mounting

You can delegate parts of your web service to dedicated controllers by mounting them within your main service class. Doing so will route specific URLs to specific controllers. Any controller can `@Mount()`, providing an intuitive way to construct a complete web service from a tree of controllers:

```typescript
@WebService(...)
export class MyWebService implements OnInit {
    @Mount('/users')
    usersController : UsersController;

    @Mount('/some-plugin')
    somePlugin : SomePluginController;
}
```

When you nest controllers using `@Mount()`, each subcontroller inherits the path prefix defined by all parents, like below:

```typescript

@Controller('/f')
class SubSubController {
    @Get('/g')
    get() {
        return { message: 'you requested: GET /a/b/c/d/e/f/g' };
    }
}

@Controller('/c')
class SubController {
    @Get('/d')
    get() {
        return { message: 'you requested: GET /a/b/c/d' };
    }

    @Mount('/e')
    subsub : SubSubController;
}

@Controller('/a')
class MainController {
    @Mount('/b')
    sub : SubController;
}
```

Note: You do not always have to specify a path for `@Controller()`, `@Mount()` or `@Get()`, we have done so here for to keep the example clear. If you omit a path or set it to `''`, the element will not contribute any path segments to the final path registered for your routes.

# When to use base paths with @Mount

To ensure your app is easy to maintain as it grows, we recommend that you design your mounted controllers to operate from the root of your web service. This means omitting a base path when using `@Mount()`. Doing so ensures that you will not need to rewrite all of your route definitions if you need to add a route that falls outside of your controller's expected base path.

Passing a base path can be useful however when consuming a controller which is intended to be consumed by many web services.

# Promises & Async
```typescript
/**
 * You can return promises. Alterior will wait for the promise to resolve
 * before responding to the HTTP request.
 */
@Get('/promises')
public canUsePromises()
{
    return Promise.resolve({ nifty: 123 });
}

/**
 * Or use async/await (the recommended way!)
 */
@Get('/async')
public async canUseAsync()
{
	return await someFunction();
}
```

# Path Parameters

The parameters specified by your route methods are automatically 
analyzed, and the correct value is provided depending on what type 
(and in some cases what name) your parameter has.

For example, you can receive path parameters. Alterior knows that 
since you have a path parameter named `nameOfCar` and an otherwise 
undecorated method parameter also named `nameOfCar` that these two are 
related 

```typescript
<<<<<<< HEAD
// foo.controller.ts

import { Controller, Get, WebEvent } from '@alterior/core';
import * as express from 'express';

@Controller('/optional-prefix')
export class FooController {
    /**
     * Every method is a web request. This one is "GET /simple".
     */
    @Get('/simple')
    public canBeSimple(ev : WebEvent)
    {
    	return { status: 'success!' };
    }
    
    /**
     * You can also return promises.
     */
    @Get('/promises')
    public canUsePromises()
    {
        return Promise.resolve({ nifty: 123 });
    }
    
    /**
     * Or use async/await (the recommended way!)
     */
    @Get('/async')
    public async canUseAsync()
    {
    	return await someFunction();
    }
    
    /**
     * The parameters specified by your route methods are automatically 
     * analyzed, and the correct value is provided depending on what type 
     * (and in some cases what name) your parameter has.
     *
     * For example, you can receive path parameters.
     */
    @Get('/cars/:nameOfCar')
    public canUseRouteParams(nameOfCar : string)
    {
        return `you asked for car named ${nameOfCar}`;
    }

    /**
     * You can access the HTTP request and response using WebEvent.request and 
     * WebEvent.response if needed.
     */
    public useWebEvents() {
        WebEvent.response.status(200).send(`hello ${WebEvent.request.header('user-agent')}`);
    }
=======
@Get('/cars/:nameOfCar')
public canUseRouteParams(nameOfCar : string)
{
    return `you asked for car named ${nameOfCar}`;
}
```

# Accessing the Request/Response
>>>>>>> bb109cd6

Sometimes you need to check or set an HTTP header, interact directly with middleware, or handle parsing the request body or serializing the response body yourself. Alterior lets you do that using the `RouteEvent` class. 

```typescript
@Get()
public whoAmI() {
    RouteEvent.response.status(200).send(`hello ${RouteEvent.request.header('user-agent')}`);
}
```

## Is this done via global variables? Wouldn't that not work with async requests?

`RouteEvent` uses Zone-local variables to accomplish its task, so there is no risk that you will access the wrong request/response when using it unlike when global variables are used for this purpose. 

# Complex Responses

The recommended way to handle HTTP error statuses is using the `HttpException` class. You can throw the exception from your route method and Alterior will recognize this and fulfill the HTTP response as you specify.

```typescript
/**
 * Promises can reject with an HttpException to specify HTTP errors...
 */
@Get('/error')
public async errorExample()
{
    throw new HttpException(301, {message: "No, over there"}));
}
```

<<<<<<< HEAD
## Route Parameters

Alterior inspects the parameters of controller methods to determine what values to provide. 
First, parameters of type `WebEvent` are fulfilled with an instance of that class which
contains the Express request and response objects:

```typescript
@Get('/do')
doThings(ev : WebEvent) {
	ev.response.status(404).send("Not found.");
=======
For successful responses, throwing HttpException (while supported) is not idiomatic. Instead you should return a special response value from your method using the `Response` class

```typescript
@Get()
public responseExample()
{
    return Response.movedPermanently('https://example.com/');
>>>>>>> bb109cd6
}
```

# Parameters Matching

Alterior inspects the parameters of controller methods to determine what values need to be provided while handling a request. 

- Parameters decorated with `@PathParam('a')` will be fulfilled with the value 
  of path parameter `:a` from the route path (as in `/some/path/:a`). The 
  path parameter can be defined in any parent controller/mount context. Since path parameters are the most common, and there is a high degree of linkage between path parameters and method parameters, you can omit `@PathParam()` if the name of your path parameters is the same as your method parameter as shown above
- Parameters decorated with `@QueryParam('q')` will be fulfilled with the query 
  parameter `q` if provided (`?q=...`). If the query parameter was not provided in the request, the value of the parameter will be `undefined`.
- Parameters which are decorated with `@Body()` will be fulfilled 
  with the value of `RouteEvent.request.body`. If the type of the method parameter is `string`, Alterior will automatically connect a text body parsing middleware (`bodyParser.text()`). If the type of the method parameter is `Buffer`, Alterior will automatically connect a raw body parsing middleware (`bodyParser.raw()`). For any other parameter type, Alterior adds a JSON body parsing middleware (`bodyParser.json()`). If you need other body parsing middleware, you can add it directly to the `middleware` property of the route decorator's `options` parameter and use `RouteEvent.request.body` directly instead.

> Note: If a path parameter is defined directly in the path passed to `@Get()` 
  decorator and an (otherwise unfulfilled) parameter with the same name is 
  defined on the method, the method parameter is fulfilled with the path parameter
  for the current request. Method parameters meant to be fulfilled from any 
  parent controller/mount-defined parameters must be decorated with `@PathParam()`

When combined with value returns, you can achieve a very natural style:  

```typescript
import * as bodyParser from 'body-parser';

interface MyRequestType {
	action : string;
	foo? : number;
}

@Controller()
export class MyController {
    @Get('/do/:action')
    doThings(
        @Body() body : MyRequestType, 
        @PathParam('action') action : string, 
        @QueryParam('message') message : string
    ) {
        return {status: "success"};
    }
}
```

## Dependency Injection

Modules, controllers and services all participate in dependency injection. For more information about how DI works in Alterior apps, see the documentation for [@alterior/di](../di/README.md).

## Middleware

Alterior supports Connect middleware (as used in Express, Fastify, etc). Middleware can be connected globally or 
declared as part of a route. 

To add middleware globally you can declare the `middleware` property on your `@WebService` or via 
`WebServerModule.configure()`.

```typescript
import * as myConnectMiddleware from 'my-connect-middleware';
@WebService({
    middleware: [myConnectMiddleware()]
})
export class MyService {
    // ...
}
```

You can also connect middleware globally, but limit it to specific paths:

```typescript
import fileUpload = require('express-fileupload');

@WebService({
    middleware: [
        ['/files', fileUpload]
    ]
})
export class MyService {
    // ...
}
```

To add route-specific middleware, use the `middleware` property of the options object:

```typescript
@Get('/foo', { middleware: [fileUpload] })
public getFoo() {
    // ...
}
```

Middleware is inherited from parent controllers when using `@Mount()`, 
you can use this to avoid repeating yourself when building more complex
services:

```typescript
    @Controller()
    class FeatureController {
        @Get() 
        get() {
            // corsExampleMiddleware runs for this and all requests on this
            // controller 

            return {
                service: 'feature'
            }
        }
    }

    @Controller('', { 
        middleware: [ 
            corsExampleMiddleware({ allowOrigin: '*' }) 
        ]
    })
    class ApiController {
        @Mount('/feature')
        feature : FeatureController;
    }
```

## Uncaught Exceptions

When an exception occurs while executing a controller route method (excluding HttpExceptions), Alterior will respond
with an HTTP 500 error. By default, exception information will be included with the response. If the caught exception 
has a `toString()` method, it will be executed and its return value will be sent. If it does not, the error object will
be included directly, being converted along with the rest of the response to JSON.

`throw new Error('This is the error text')` would produce:
```json
{
    "message":"An exception occurred while handling this request.",
    "error":"Error: This is the error text\n    at FooController.sampleRequest (music.js:36:29)"
}
```

`throw { foo: 'bar' }` would product:
```json
{"message":"An exception occurred while handling this request.","error":{"foo":"bar"}}
``` 

You can disable the inclusion of exception information in responses (and this is recommended for production).
To do so, set `WebServerOptions.hideExceptions` to `true`. The `error` field will then be excluded from 500 responses.

```json
{"message":"An exception occurred while handling this request."}
``` 

## Sessions

WARNING: Generally APIs should not use cookies. If your API is used by a by a browser application (which is the main reason you would use cookies in the first place), it is essential that you restrict the allowed origins of your API using CORS to ensure that other (potentially malicious) origins cannot request your API using credentials saved in the browser of your authorized users. Known as Cross Site Request Forgery (CSRF), this is a serious security vulnerability and it should be treated with care. 

It is far better to use the `Authorization` header to pass an explicit auth token and if necessary correlate that token to a server-managed session instead. Authorization headers are managed by the calling application, not by the user agent and are not automatically sent with requests to your API. Doing so can avoid many of the pitfalls that using cookies can cause. 

Nonetheless, if you understand the security risks and have taken the proper precautions, it is possible to use cookie-driven sessions with Alterior, though managing the session itself is not included by default.

To add session support, use `express-session`:

```
npm i express-session --save
npm i @types/express-session --save-dev
```

Include it as middleware:

```typescript
import * as session from 'express-session';
@WebService({
	middleware: [session({ secret: SESSION_SECRET })]
})
```

You can then use the session via the `Session` class which is provided for you. The simplest way to use it is via the `get()` and `set()` methods:

```typescript
@Controller()
class SampleController {
	@Get('/')
	home() {
		return Session.current.get('cartTotal');
	}
}
```

Using `get()` and `set()` provide no benefits via Typescript. The `Session` class can be subclassed however:

```typescript
class MySession extends Session {
    cartTotal : number;
}
```

You can then access that session from within your route methods like so:

```typescript
MySession.current.cartTotal
```

Note that both `Session.current` and `MySession.current` only have meaning when called from within a route method while an HTTP request is being processed. 

## Testing

Use `teststrap()` to test endpoints in your web service. Since the caller and the server are in the same process, the actual HTTP server is skipped, with requests passed directly from the `teststrap()` test to an instance of your web service.

`teststrap()` uses [supertest](https://github.com/visionmedia/supertest) as its core testing mechanism. The type of values returned by `teststrap()` is `supertest.Supertest<supertest.Test>`.

```typescript
import { teststrap } from '@alterior/web-server/dist/testing`;

@WebService()
class ExampleService { 
    @Get('/')
    info() {
        return { name: 'example', version: '1.0' };
    }
}

// suite/it/describe are from razmin (https://github.com/rezonant/razmin)
// you could use any test framework to encapsulate the 
// teststrap() assertions.

suite(describe => {
    describe('ExampleService', it => {
        it('returns its name', async () => {
            await teststrap(ExampleService)
                .get('/')
                .expect(200, { name: 'example', version: '1.0' })
        });
    });
});
```

You can reuse a `teststrap()` test should you need to perform multiple requests in your tests:

```typescript
let test = teststrap(ExampleService);

await test.get('/')
    .expect(200, { name: 'example', version: '1.0' })
;

await test.get('/foo')
    .expect(200, { other: 123 })
;
```

`supertest` offers a number of convenient expectations, but sometimes you need to do something more complex:

```typescript
    import { expect } from 'chai';

    let res : express.Response = await teststrap(ExampleService)
        .get('/')
        .expect(200)
    ;

    expect(res.body).to.contain({ name: })
```

For more information about the capabilities of `teststrap()`, consult the [supertest documentation](https://github.com/visionmedia/supertest).

## Accessing the Express instance

Perhaps you need access to the Express (or other web engine) application object to do something Alterior doesn't support:

```typescript
import 
@WebService()
export class MyService {
    constructor(
    ) {
        let server = WebServer.for(this);
        this.expressApp = server.engine.app;
        this.expressApp.get('/something', (req, res) => {
            res.status(200).send('/something works!');
        });
    }
    
    private expressApp : express.Application;
}
```

You can call `WebServer.for()` and pass any web service or any controller mounted within a web service. Always pass the object instance (`this`) in order to ensure you get the correct web server instance. Note that if your controller is used in multiple web services, different instances of your controller will correspond to different instances of `WebServer`. 

## Deploying to a Cloud Function

You can deploy an Alterior web service as a Cloud Function (Google Cloud Functions, AWS Lambda, or other Function-as-a-Service (FaaS) providers) using `WebServer.bootstrapCloudFunction()`:

```typescript
// main.ts

import { MyWebService } from './my-web-service';
import { WebServer } from '@alterior/web-server';

export const cloudFunction = WebServer.bootstrapCloudFunction(MyWebService);
```

`bootstrapCloudFunction()` will handle constructing a function which takes an Express `request` and `response` and routes the given `request` through the given Alterior WebService module and populating data into `response`. This is suitable for exporting into a general cloud function environment like GCF or Lambda. 

Note: You can only pass a `@WebService()` class (ie, the top level of your web service). You cannot pass a `@Controller()` class, as controllers by themselves are not Alterior modules, and do not automatically <|MERGE_RESOLUTION|>--- conflicted
+++ resolved
@@ -172,62 +172,6 @@
 related 
 
 ```typescript
-<<<<<<< HEAD
-// foo.controller.ts
-
-import { Controller, Get, WebEvent } from '@alterior/core';
-import * as express from 'express';
-
-@Controller('/optional-prefix')
-export class FooController {
-    /**
-     * Every method is a web request. This one is "GET /simple".
-     */
-    @Get('/simple')
-    public canBeSimple(ev : WebEvent)
-    {
-    	return { status: 'success!' };
-    }
-    
-    /**
-     * You can also return promises.
-     */
-    @Get('/promises')
-    public canUsePromises()
-    {
-        return Promise.resolve({ nifty: 123 });
-    }
-    
-    /**
-     * Or use async/await (the recommended way!)
-     */
-    @Get('/async')
-    public async canUseAsync()
-    {
-    	return await someFunction();
-    }
-    
-    /**
-     * The parameters specified by your route methods are automatically 
-     * analyzed, and the correct value is provided depending on what type 
-     * (and in some cases what name) your parameter has.
-     *
-     * For example, you can receive path parameters.
-     */
-    @Get('/cars/:nameOfCar')
-    public canUseRouteParams(nameOfCar : string)
-    {
-        return `you asked for car named ${nameOfCar}`;
-    }
-
-    /**
-     * You can access the HTTP request and response using WebEvent.request and 
-     * WebEvent.response if needed.
-     */
-    public useWebEvents() {
-        WebEvent.response.status(200).send(`hello ${WebEvent.request.header('user-agent')}`);
-    }
-=======
 @Get('/cars/:nameOfCar')
 public canUseRouteParams(nameOfCar : string)
 {
@@ -236,20 +180,19 @@
 ```
 
 # Accessing the Request/Response
->>>>>>> bb109cd6
-
-Sometimes you need to check or set an HTTP header, interact directly with middleware, or handle parsing the request body or serializing the response body yourself. Alterior lets you do that using the `RouteEvent` class. 
+
+Sometimes you need to check or set an HTTP header, interact directly with middleware, or handle parsing the request body or serializing the response body yourself. Alterior lets you do that using the `WebEvent` class. 
 
 ```typescript
 @Get()
 public whoAmI() {
-    RouteEvent.response.status(200).send(`hello ${RouteEvent.request.header('user-agent')}`);
+    WebEvent.response.status(200).send(`hello ${WebEvent.request.header('user-agent')}`);
 }
 ```
 
 ## Is this done via global variables? Wouldn't that not work with async requests?
 
-`RouteEvent` uses Zone-local variables to accomplish its task, so there is no risk that you will access the wrong request/response when using it unlike when global variables are used for this purpose. 
+`WebEvent` uses Zone-local variables to accomplish its task, so there is no risk that you will access the wrong request/response when using it unlike when global variables are used for this purpose. 
 
 # Complex Responses
 
@@ -266,18 +209,6 @@
 }
 ```
 
-<<<<<<< HEAD
-## Route Parameters
-
-Alterior inspects the parameters of controller methods to determine what values to provide. 
-First, parameters of type `WebEvent` are fulfilled with an instance of that class which
-contains the Express request and response objects:
-
-```typescript
-@Get('/do')
-doThings(ev : WebEvent) {
-	ev.response.status(404).send("Not found.");
-=======
 For successful responses, throwing HttpException (while supported) is not idiomatic. Instead you should return a special response value from your method using the `Response` class
 
 ```typescript
@@ -285,7 +216,6 @@
 public responseExample()
 {
     return Response.movedPermanently('https://example.com/');
->>>>>>> bb109cd6
 }
 ```
 
@@ -299,7 +229,7 @@
 - Parameters decorated with `@QueryParam('q')` will be fulfilled with the query 
   parameter `q` if provided (`?q=...`). If the query parameter was not provided in the request, the value of the parameter will be `undefined`.
 - Parameters which are decorated with `@Body()` will be fulfilled 
-  with the value of `RouteEvent.request.body`. If the type of the method parameter is `string`, Alterior will automatically connect a text body parsing middleware (`bodyParser.text()`). If the type of the method parameter is `Buffer`, Alterior will automatically connect a raw body parsing middleware (`bodyParser.raw()`). For any other parameter type, Alterior adds a JSON body parsing middleware (`bodyParser.json()`). If you need other body parsing middleware, you can add it directly to the `middleware` property of the route decorator's `options` parameter and use `RouteEvent.request.body` directly instead.
+  with the value of `WebEvent.request.body`. If the type of the method parameter is `string`, Alterior will automatically connect a text body parsing middleware (`bodyParser.text()`). If the type of the method parameter is `Buffer`, Alterior will automatically connect a raw body parsing middleware (`bodyParser.raw()`). For any other parameter type, Alterior adds a JSON body parsing middleware (`bodyParser.json()`). If you need other body parsing middleware, you can add it directly to the `middleware` property of the route decorator's `options` parameter and use `WebEvent.request.body` directly instead.
 
 > Note: If a path parameter is defined directly in the path passed to `@Get()` 
   decorator and an (otherwise unfulfilled) parameter with the same name is 
