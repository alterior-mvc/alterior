--- conflicted
+++ resolved
@@ -33,26 +33,16 @@
   "dependencies": {
     "@alterior/annotations": "^3.6.7",
     "@alterior/command-line": "^3.2.0",
-<<<<<<< HEAD
-    "@alterior/common": "^3.6.4",
-    "@alterior/runtime": "^3.6.5",
-    "inquirer": "^8.2.6",
-    "mkdirp": "^1.0.4",
-    "ora": "^5.4.1",
-    "rimraf": "^5.0.5",
-    "rxjs": "^7.8.1",
-    "source-map-support": "^0.5.19",
-    "tslib": "^2.3.1",
-    "typescript": "^5.1.6",
-=======
     "@alterior/common": "^3.6.7",
     "@alterior/runtime": "^3.6.7",
+    "inquirer": "^8.2.6",
     "mkdirp": "^1.0.4",
     "rimraf": "^5.0.5",
     "source-map-support": "^0.5.19",
     "tslib": "^2.3.1",
-    "typescript": "^4.9.5",
->>>>>>> 5a2dddee
+    "typescript": "^5.1.6",
+    "ora": "^5.4.1",
+    "rxjs": "^7.8.1",
     "typescript-rtti": "^0.9.6"
   },
   "devDependencies": {
