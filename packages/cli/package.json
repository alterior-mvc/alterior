--- conflicted
+++ resolved
@@ -33,16 +33,11 @@
   "dependencies": {
     "@alterior/annotations": "^3.9.1",
     "@alterior/command-line": "^3.2.0",
-<<<<<<< HEAD
-    "@alterior/common": "^3.6.7",
-    "@alterior/runtime": "^3.7.0",
-    "inquirer": "^8.2.6",
-=======
     "@alterior/common": "^3.9.1",
     "@alterior/runtime": "^3.9.1",
->>>>>>> fa83e723
+    "inquirer": "^8.2.6",
     "mkdirp": "^1.0.4",
-    "rimraf": "^5.0.5",
+    "rimraf": "^6.0.1",
     "source-map-support": "^0.5.19",
     "tslib": "^2.3.1",
     "typescript": "^5.1.6",
