{
  "name": "@alterior/logging",
  "version": "3.11.1",
  "description": "Configurable context-aware logging",
  "author": "The Alterior Project (https://github.com/alterior-mvc)",
  "license": "MIT",
  "homepage": "https://github.com/alterior-mvc/alterior/blob/main/packages/logging/README.md",
  "repository": {
    "type": "git",
    "url": "git+https://github.com/alterior-mvc/alterior.git"
  },
  "bugs": {
    "url": "https://github.com/alterior-mvc/alterior/issues"
  },
  "keywords": [
    "logging",
    "configurable",
    "DI",
    "zone"
  ],
  "main": "dist/index.js",
  "module": "dist.esm/index.js",
  "types": "dist/index.d.ts",
  "access": "public",
  "publishConfig": {
    "access": "public"
  },
  "engines": {
    "node": ">=18"
  },
  "scripts": {
    "clean": "rimraf dist dist.esm",
    "build": "npm run clean && npm run build:cjs && npm run build:esm",
    "build:cjs": "tsc",
    "build:esm": "tsc -p tsconfig.esm.json",
    "prepublishOnly": "npm test",
    "test": "npm run build && node dist/test",
    "docs": "typedoc src"
  },
  "dependencies": {
    "@alterior/annotations": "^3.11.1",
    "@alterior/common": "^3.9.1",
<<<<<<< HEAD
    "@alterior/di": "^3.9.1",
    "@alterior/runtime": "^3.9.1",
    "@alterior/terminal": "^3.6.7",
    "@alterior/functions": "^3.6.7",
=======
    "@alterior/di": "^3.11.1",
    "@alterior/runtime": "^3.11.1",
>>>>>>> 23175e7d
    "rxjs": "^7.8.0"
  },
  "gitHead": "87f31ea4078faaca53b45573c6a0013cdb40dd07"
}<|MERGE_RESOLUTION|>--- conflicted
+++ resolved
@@ -40,15 +40,10 @@
   "dependencies": {
     "@alterior/annotations": "^3.11.1",
     "@alterior/common": "^3.9.1",
-<<<<<<< HEAD
-    "@alterior/di": "^3.9.1",
-    "@alterior/runtime": "^3.9.1",
-    "@alterior/terminal": "^3.6.7",
-    "@alterior/functions": "^3.6.7",
-=======
     "@alterior/di": "^3.11.1",
     "@alterior/runtime": "^3.11.1",
->>>>>>> 23175e7d
+    "@alterior/terminal": "^3.6.7",
+    "@alterior/functions": "^3.11.1",
     "rxjs": "^7.8.0"
   },
   "gitHead": "87f31ea4078faaca53b45573c6a0013cdb40dd07"
