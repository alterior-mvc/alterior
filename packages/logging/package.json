--- conflicted
+++ resolved
@@ -38,19 +38,12 @@
     "docs": "typedoc src"
   },
   "dependencies": {
-<<<<<<< HEAD
-    "@alterior/annotations": "^3.6.7",
-    "@alterior/common": "^3.6.7",
-    "@alterior/di": "^3.6.7",
-    "@alterior/runtime": "^3.7.0",
-    "@alterior/terminal": "^3.6.7",
-    "@alterior/functions": "^3.6.7",
-=======
     "@alterior/annotations": "^3.9.1",
     "@alterior/common": "^3.9.1",
     "@alterior/di": "^3.9.1",
     "@alterior/runtime": "^3.9.1",
->>>>>>> fa83e723
+    "@alterior/terminal": "^3.6.7",
+    "@alterior/functions": "^3.6.7",
     "rxjs": "^7.8.0"
   },
   "gitHead": "87f31ea4078faaca53b45573c6a0013cdb40dd07"
