--- conflicted
+++ resolved
@@ -29,7 +29,9 @@
  * Represents an Annotation subclass from the perspective of using it to 
  * construct itself by passing an options object.
  */
-type AnnotationConstructor<AnnoT extends Annotation> = Constructor<AnnoT> & typeof Annotation;
+type AnnotationConstructor<AnnoT extends Annotation, TS extends any[]> = {
+    new (...args : TS) : AnnoT;
+} & typeof Annotation;
 
 export type AnnotationClassDecorator<TS extends any[]> = (...args: TS) => ((target: any) => void);
 export type AnnotationPropertyDecorator<TS extends any[]> = (...args: TS) => ((target: any, propertyKey: string | symbol, descriptor: PropertyDescriptor) => void);
@@ -53,22 +55,12 @@
 /**
  * Represents a decorator which accepts an Annotation's options object.
  */
-<<<<<<< HEAD
-export interface AnnotationDecorator<ConstructorT extends Constructor<T>, T> {
-    (...args: ConstructorParameters<ConstructorT>): (target: any, ...args: any[]) => void;
-    (...args: ConstructorParameters<ConstructorT>): (target: any) => void;
-    (...args: ConstructorParameters<ConstructorT>): (target: any, propertyKey: string) => void;
-    (...args: ConstructorParameters<ConstructorT>): (target: any, propertyKey: string, descriptor: PropertyDescriptor) => void;
-    (...args: ConstructorParameters<ConstructorT>): (target: any, propertyKey: string, index: number) => void;
-}
-=======
 export type AnnotationDecorator<TS extends any[]> = (...args: TS) => 
     ClassDecorator &
     PropertyDecorator &
     MethodDecorator &
     ParameterDecorator
 ;
->>>>>>> 23175e7d
 
 export interface DecoratorSite {
     type: 'class' | 'method' | 'property' | 'parameter';
@@ -78,19 +70,12 @@
     index?: number;
 }
 
-<<<<<<< HEAD
-export interface AnnotationDecoratorOptions<AnnoConstructorT extends Constructor<AnnoT>, AnnoT> {
-    factory?: (target: DecoratorSite, ...args: ConstructorParameters<AnnoConstructorT>) => AnnoT | undefined;
-    validTargets?: ('class' | 'property' | 'method' | 'parameter')[];
-    allowMultiple?: boolean;
-=======
 export type AnnotationDecoratorTarget = 'class' | 'property' | 'method' | 'parameter';
 
 export interface AnnotationDecoratorOptions<AnnoT, TS extends any[] = []> {
     factory? : (target : DecoratorSite, ...args : TS) => AnnoT | void;
     validTargets? : AnnotationDecoratorTarget[];
     allowMultiple? : boolean;
->>>>>>> 23175e7d
 }
 
 /**
@@ -98,11 +83,7 @@
  * annotation does not support that target.
  */
 export class AnnotationTargetError extends NotSupportedError {
-<<<<<<< HEAD
     constructor(annotationClass: Function, invalidType: string, supportedTypes: string[], message?: string) {
-=======
-    constructor(annotationClass, invalidType: string, supportedTypes: string[], message?: string) {
->>>>>>> 23175e7d
         super(message || `You cannot decorate a ${invalidType} with annotation ${annotationClass.name}. Valid targets: ${supportedTypes.join(', ')}`);
 
         this._invalidType = invalidType;
@@ -134,15 +115,15 @@
  * @param ctor 
  * @param options 
  */
-function makeDecorator<AnnoConstructorT extends AnnotationConstructor<AnnoT>, AnnoT extends Annotation>(
-    ctor: AnnoConstructorT, 
-    options?: AnnotationDecoratorOptions<AnnoConstructorT, AnnoT>
-): AnnotationDecorator<AnnoConstructorT, AnnoT>
+function makeDecorator<AnnoT extends Annotation, TS extends any[]>(
+    ctor: AnnotationConstructor<AnnoT, TS>, 
+    options?: AnnotationDecoratorOptions<AnnoT, TS>
+): AnnotationDecorator<TS>
 {
     if (!ctor)
         throw new Error(`Cannot create decorator: Passed class reference was undefined/null: This can happen due to circular dependencies.`);
 
-    let factory: (target: DecoratorSite, ...args: ConstructorParameters<AnnoConstructorT>) => AnnoT | undefined = (target, ...args) => <AnnoT> new ctor(...args);
+    let factory: (target: DecoratorSite, ...args: TS) => AnnoT | void = (target, ...args) => <AnnoT> new ctor(...args);
     let validTargets: string[] = ['class', 'method', 'property', 'parameter'];
     let allowMultiple = false;
 
@@ -155,8 +136,8 @@
             allowMultiple = options.allowMultiple;
     }
 
-    return (...decoratorArgs: ConstructorParameters<AnnoConstructorT>) => {
-        return (target, ...args: any[]) => {
+    return (...decoratorArgs: TS) => {
+        return (target: any, ...args: any[]) => {
 
             // Note that checking the length is not enough, because for properties
             // two arguments are passed, but the property descriptor is `undefined`.
@@ -174,7 +155,7 @@
                     if (!allowMultiple) {
                         let existingParamDecs = Annotations.getParameterAnnotations(target, methodName, true);
                         let existingParamAnnots = existingParamDecs[index] || [];
-                        if (existingParamAnnots.find(x => x.$metadataName === ctor.$metadataName)) 
+                        if (existingParamAnnots.find(x => x.$metadataName === ctor.getMetadataName())) 
                             throw new Error(`Annotation ${ctor.name} can only be applied to an element once.`);
                     }
 
@@ -212,7 +193,7 @@
                        
                     if (!allowMultiple) {
                         let existingAnnots = Annotations.getMethodAnnotations(target, methodName, true);
-                        if (existingAnnots.find(x => x.$metadataName === ctor['$metadataName'])) 
+                        if (existingAnnots.find(x => x.$metadataName === ctor.getMetadataName())) 
                             throw new Error(`Annotation ${ctor.name} can only be applied to an element once.`);
                     }
 
@@ -237,7 +218,7 @@
 
                 if (!allowMultiple) {
                     let existingAnnots = Annotations.getPropertyAnnotations(target, propertyKey, true);
-                    if (existingAnnots.find(x => x.$metadataName === ctor['$metadataName'])) 
+                    if (existingAnnots.find(x => x.$metadataName === ctor.getMetadataName())) 
                         throw new Error(`Annotation ${ctor.name} can only be applied to an element once.`);
                 }
 
@@ -260,7 +241,7 @@
                     
                 if (!allowMultiple) {
                     let existingAnnots = Annotations.getClassAnnotations(target);
-                    if (existingAnnots.find(x => x.$metadataName === ctor['$metadataName'])) 
+                    if (existingAnnots.find(x => x.$metadataName === ctor.getMetadataName())) 
                         throw new Error(`Annotation ${ctor.name} can only be applied to an element once.`);
                 }
 
@@ -373,13 +354,6 @@
      * @param options Allows for specifying options which will modify the behavior of the decorator. 
      *  See the DecoratorOptions documentation for more information.
      */
-<<<<<<< HEAD
-    public static decorator<ConstructorT extends AnnotationConstructor<T> & typeof Annotation, T extends Annotation>(
-        this: ConstructorT, 
-        options?: AnnotationDecoratorOptions<ConstructorT, T>
-    ): AnnotationDecorator<ConstructorT, T> {
-        if (this === Annotation) {
-=======
     public static decorator<
         T extends Annotation, 
         TS extends any[], 
@@ -391,12 +365,11 @@
     public static decorator<T extends Annotation, TS extends any[]>(this: AnnotationConstructor<T, TS>, options?: AnnotationDecoratorOptions<T, TS>): AnnotationDecorator<TS>;
     public static decorator<T extends Annotation, TS extends any[]>(this: AnnotationConstructor<T, TS>, options?: AnnotationDecoratorOptions<T, TS>): AnnotationDecorator<TS> {
         if ((this as any) === Annotation) {
->>>>>>> 23175e7d
             if (!options || !options.factory) {
                 throw new Error(`When calling Annotation.decorator() to create a mutator, you must specify a factory (or use Mutator.decorator())`);
             }
         }
-        return makeDecorator<ConstructorT, T>(this, options);
+        return makeDecorator(this, options);
     }
 
     /**
@@ -459,8 +432,8 @@
      * @param this 
      * @param annotations 
      */
-    public static filter<ConstructorT extends AnnotationConstructor<T>, T extends Annotation>(
-        this: ConstructorT,
+    public static filter<T extends Annotation, TS extends any[]>(
+        this: AnnotationConstructor<T, TS>,
         annotations: IAnnotation[]
     ): T[] {
         return annotations.filter(
@@ -492,8 +465,8 @@
      * @param this 
      * @param type 
      */
-    public static getForClass<T extends Annotation>(
-        this: Constructor<T> & typeof Annotation, 
+    public static getForClass<T extends Annotation, TS extends any[]>(
+        this: AnnotationConstructor<T, any[]> & typeof Annotation, 
         type: any
     ): T | undefined {
         return this.getAllForClass<T>(type)[0];
@@ -528,7 +501,7 @@
      * @param methodName The name of the method to check
      */
     public static getForMethod<T extends Annotation>(
-        this: Constructor<T> & typeof Annotation, 
+        this: AnnotationConstructor<T, any[]>, 
         type: any,
         methodName: string
     ): T | undefined {
