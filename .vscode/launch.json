--- conflicted
+++ resolved
@@ -2,146 +2,5 @@
 	"version": "0.2.0",
 	"configurations": [
 		
-		{
-			"name": "@/http - Tests",
-			"type": "node",
-			"request": "launch",
-			"program": "dist/test/test.js",
-			"args": [],
-			"stopOnEntry": false,
-			"cwd": "${workspaceRoot}/packages/http",
-			"preLaunchTask": "npm: build - packages/http",
-			"runtimeExecutable": null,
-			"runtimeArgs": [
-				"--nolazy"
-			],
-			"env": {
-				"NODE_ENV": "development"
-			},
-			"console": "internalConsole",
-			"sourceMaps": true
-		},
-		{
-			"name": "@/web-server - Tests",
-			"type": "node",
-			"request": "launch",
-<<<<<<< HEAD
-			"program": "${workspaceRoot}/packages/common/dist/test.js",
-			"cwd": "${workspaceRoot}/packages/common",
-			"runtimeArgs": [ "--nolazy" ],
-=======
-			"program": "dist/test.js",
-			"args": [],
-			"stopOnEntry": false,
-			"cwd": "${workspaceRoot}/packages/web-server",
-			"preLaunchTask": "npm: build - packages/web-server",
-			"runtimeExecutable": null,
-			"runtimeArgs": [
-				"--nolazy"
-			],
-			"env": {
-				"NODE_ENV": "development"
-			},
->>>>>>> fa83e723
-			"console": "internalConsole",
-			"sourceMaps": true
-		},
-		{
-<<<<<<< HEAD
-			"name": "runtime - Launch Tests",
-			"type": "node",
-			"request": "launch",
-			"program": "${workspaceRoot}/packages/runtime/dist/test.js",
-			"cwd": "${workspaceRoot}/packages/runtime",
-			"runtimeArgs": [ "--nolazy" ],
-=======
-			"name": "@/common - Tests",
-			"type": "node",
-			"request": "launch",
-			"program": "dist/test.js",
-			"args": [],
-			"stopOnEntry": false,
-			"preLaunchTask": "npm: build - packages/common",
-			"cwd": "${workspaceRoot}/packages/common",
-			"runtimeExecutable": null,
-			"runtimeArgs": [
-				"--nolazy"
-			],
-			"env": {
-				"NODE_ENV": "development"
-			},
->>>>>>> fa83e723
-			"console": "internalConsole",
-			"sourceMaps": true
-		},
-		{
-<<<<<<< HEAD
-			"name": "web-server - Launch Tests",
-			"type": "node",
-			"request": "launch",
-			"program": "${workspaceRoot}/packages/web-server/dist/test.js",
-			"cwd": "${workspaceRoot}/packages/web-server",
-			"runtimeArgs": [ "--nolazy" ],
-			"console": "internalConsole",
-			"sourceMaps": true
-		},
-		{
-			"name": "di - Launch Tests",
-			"type": "node",
-			"request": "launch",
-			"program": "${workspaceRoot}/packages/di/dist/test.js",
-			"cwd": "${workspaceRoot}/packages/di",
-			"runtimeArgs": [ "--nolazy" ],
-			"console": "internalConsole",
-			"sourceMaps": true
-		},
-		{
-			"name": "logging - Launch Tests",
-			"type": "node",
-			"request": "launch",
-			"program": "${workspaceRoot}/packages/logging/dist/test.js",
-			"cwd": "${workspaceRoot}/packages/logging",
-			"runtimeArgs": [ "--nolazy" ],
-=======
-			"name": "@/annotations - Tests",
-			"type": "node",
-			"request": "launch",
-			"program": "dist/test.js",
-			"args": [],
-			"stopOnEntry": false,
-			"cwd": "${workspaceRoot}/packages/annotations",
-			"preLaunchTask": "npm: build - packages/annotations",
-			"runtimeExecutable": null,
-			"runtimeArgs": [
-				"--nolazy"
-			],
-			"env": {
-				"NODE_ENV": "development"
-			},
->>>>>>> fa83e723
-			"console": "internalConsole",
-			"sourceMaps": true
-		},
-		{
-			"name": "Attach",
-			"type": "node",
-			"request": "attach",
-			"port": 5858,
-			"address": "localhost",
-			"restart": false,
-			"sourceMaps": false,
-			"outDir": null,
-			"localRoot": "${workspaceRoot}",
-			"remoteRoot": null
-		},
-		{
-			"name": "Attach to Process",
-			"type": "node",
-			"request": "attach",
-			"processId": "${command.PickProcess}",
-			"port": 5858,
-			"sourceMaps": false,
-			"outDir": null
-		}
 	]
 }